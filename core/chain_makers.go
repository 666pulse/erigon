--- conflicted
+++ resolved
@@ -385,15 +385,11 @@
 				return nil, nil, fmt.Errorf("call to CommitBlock to stateWriter: %w", err)
 			}
 
-<<<<<<< HEAD
-			b.header.Root = libcommon.Hash{byte(b.Number().Uint64())}
-=======
 			var err error
 			b.header.Root, err = CalcHashRootForTests(tx, b.header, ethconfig.EnableHistoryV4InTest)
 			if err != nil {
 				return nil, nil, fmt.Errorf("call to CalcTrieRoot: %w", err)
 			}
->>>>>>> f02d5552
 			// Recreating block to make sure Root makes it into the header
 			block := types.NewBlock(b.header, b.txs, b.uncles, b.receipts, nil /* withdrawals */)
 			return block, b.receipts, nil
