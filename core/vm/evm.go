--- conflicted
+++ resolved
@@ -120,24 +120,8 @@
 // Reset resets the EVM with a new transaction context.Reset
 // This is not threadsafe and should only be done very cautiously.
 func (evm *EVM) Reset(txCtx evmtypes.TxContext, ibs evmtypes.IntraBlockState) {
-<<<<<<< HEAD
-=======
 	evm.txContext = txCtx
 	evm.intraBlockState = ibs
-
-	// ensure the evm is reset to be used again
-	atomic.StoreInt32(&evm.abort, 0)
-}
-
-func (evm *EVM) ResetBetweenBlocks(blockCtx evmtypes.BlockContext, txCtx evmtypes.TxContext, ibs evmtypes.IntraBlockState, vmConfig Config, chainRules *params.Rules) {
-	evm.context = blockCtx
->>>>>>> 60cb4e2b
-	evm.txContext = txCtx
-	evm.intraBlockState = ibs
-	evm.config = vmConfig
-	evm.chainRules = chainRules
-
-	evm.interpreter = NewEVMInterpreter(evm, vmConfig)
 
 	// ensure the evm is reset to be used again
 	atomic.StoreInt32(&evm.abort, 0)
