--- conflicted
+++ resolved
@@ -49,12 +49,6 @@
 	rs := &StateV3{
 		triggers:     map[uint64]*exec22.TxTask{},
 		senderTxNums: map[common.Address]uint64{},
-<<<<<<< HEAD
-		changes:      map[string]*btree2.Map[string, []byte]{},
-		txsDone:      atomic2.NewUint64(0),
-
-		accountApplyBuffer: make([]byte, 128),
-=======
 		changes: map[string]*btree2.Map[string, []byte]{
 			kv.PlainState:        btree2.NewMap[string, []byte](128),
 			kv.Code:              btree2.NewMap[string, []byte](128),
@@ -62,7 +56,8 @@
 			kv.PlainContractCode: btree2.NewMap[string, []byte](128),
 		},
 		txsDone: atomic2.NewUint64(0),
->>>>>>> 729f5293
+
+		accountApplyBuffer: make([]byte, 128),
 	}
 	rs.receiveWork = sync.NewCond(&rs.queueLock)
 	return rs
