package state

import (
	"encoding/binary"

	"github.com/holiman/uint256"
	libcommon "github.com/ledgerwatch/erigon-lib/common"
	"github.com/ledgerwatch/erigon-lib/kv"

	"github.com/ledgerwatch/erigon/common/dbutils"
	"github.com/ledgerwatch/erigon/core/types/accounts"
	"github.com/ledgerwatch/erigon/turbo/shards"
)

var _ WriterWithChangeSets = (*PlainStateWriter)(nil)

type putDel interface {
	kv.Putter
	kv.Deleter
	IncrementSequence(bucket string, amount uint64) (uint64, error)
}
type PlainStateWriter struct {
	db          putDel
	csw         *ChangeSetWriter
	accumulator *shards.Accumulator
}

func NewPlainStateWriter(db putDel, changeSetsDB kv.RwTx, blockNumber uint64) *PlainStateWriter {
	return &PlainStateWriter{
		db:  db,
		csw: NewChangeSetWriterPlain(changeSetsDB, blockNumber),
	}
}

func NewPlainStateWriterNoHistory(db putDel) *PlainStateWriter {
	return &PlainStateWriter{
		db: db,
	}
}

func (w *PlainStateWriter) SetAccumulator(accumulator *shards.Accumulator) *PlainStateWriter {
	w.accumulator = accumulator
	return w
}

func (w *PlainStateWriter) UpdateAccountData(address libcommon.Address, original, account *accounts.Account) error {
<<<<<<< HEAD
=======
	//fmt.Printf("account [%x]=>{Balance: %d, Nonce: %d, Root: %x, CodeHash: %x}\n", address, &account.Balance, account.Nonce, account.Root, account.CodeHash)
>>>>>>> 98eed897
	if w.csw != nil {
		if err := w.csw.UpdateAccountData(address, original, account); err != nil {
			return err
		}
	}
	value := make([]byte, account.EncodingLengthForStorage())
	account.EncodeForStorage(value)
	if w.accumulator != nil {
		w.accumulator.ChangeAccount(address, account.Incarnation, value)
	}
	return w.db.Put(kv.PlainState, address[:], value)
}

func (w *PlainStateWriter) UpdateAccountCode(address libcommon.Address, incarnation uint64, codeHash libcommon.Hash, code []byte) error {
	//fmt.Printf("code,%x,%x\n", address, code)
	if w.csw != nil {
		if err := w.csw.UpdateAccountCode(address, incarnation, codeHash, code); err != nil {
			return err
		}
	}
	if w.accumulator != nil {
		w.accumulator.ChangeCode(address, incarnation, code)
	}
	if err := w.db.Put(kv.Code, codeHash[:], code); err != nil {
		return err
	}
	return w.db.Put(kv.PlainContractCode, dbutils.PlainGenerateStoragePrefix(address[:], incarnation), codeHash[:])
}

func (w *PlainStateWriter) DeleteAccount(address libcommon.Address, original *accounts.Account) error {
	//fmt.Printf("delete,%x\n", address)
	if w.csw != nil {
		if err := w.csw.DeleteAccount(address, original); err != nil {
			return err
		}
	}
	if w.accumulator != nil {
		w.accumulator.DeleteAccount(address)
	}
	if err := w.db.Delete(kv.PlainState, address[:]); err != nil {
		return err
	}
	if original.Incarnation > 0 {
		var b [8]byte
		binary.BigEndian.PutUint64(b[:], original.Incarnation)
		if err := w.db.Put(kv.IncarnationMap, address[:], b[:]); err != nil {
			return err
		}
	}
	return nil
}

func (w *PlainStateWriter) WriteAccountStorage(address libcommon.Address, incarnation uint64, key *libcommon.Hash, original, value *uint256.Int) error {
	//fmt.Printf("storage,%x,%x,%x\n", address, *key, value.Bytes())
	if w.csw != nil {
		if err := w.csw.WriteAccountStorage(address, incarnation, key, original, value); err != nil {
			return err
		}
	}
	if *original == *value {
		return nil
	}
	compositeKey := dbutils.PlainGenerateCompositeStorageKey(address.Bytes(), incarnation, key.Bytes())

	v := value.Bytes()
	if w.accumulator != nil {
		w.accumulator.ChangeStorage(address, incarnation, *key, v)
	}
	if len(v) == 0 {
		return w.db.Delete(kv.PlainState, compositeKey)
	}
	return w.db.Put(kv.PlainState, compositeKey, v)
}

func (w *PlainStateWriter) CreateContract(address libcommon.Address) error {
	if w.csw != nil {
		if err := w.csw.CreateContract(address); err != nil {
			return err
		}
	}
	return nil
}

func (w *PlainStateWriter) WriteChangeSets() error {
	if w.csw != nil {

		return w.csw.WriteChangeSets()
	}

	return nil
}

func (w *PlainStateWriter) WriteHistory() error {
	if w.csw != nil {
		return w.csw.WriteHistory()
	}

	return nil
}

func (w *PlainStateWriter) ChangeSetWriter() *ChangeSetWriter {
	return w.csw
}<|MERGE_RESOLUTION|>--- conflicted
+++ resolved
@@ -44,10 +44,7 @@
 }
 
 func (w *PlainStateWriter) UpdateAccountData(address libcommon.Address, original, account *accounts.Account) error {
-<<<<<<< HEAD
-=======
 	//fmt.Printf("account [%x]=>{Balance: %d, Nonce: %d, Root: %x, CodeHash: %x}\n", address, &account.Balance, account.Nonce, account.Root, account.CodeHash)
->>>>>>> 98eed897
 	if w.csw != nil {
 		if err := w.csw.UpdateAccountData(address, original, account); err != nil {
 			return err
