package state

import (
	"encoding/binary"
	"fmt"

	"github.com/holiman/uint256"
	libcommon "github.com/ledgerwatch/erigon-lib/common"
	"github.com/ledgerwatch/erigon-lib/kv"

	"github.com/ledgerwatch/erigon/common/dbutils"
	"github.com/ledgerwatch/erigon/core/types/accounts"
	"github.com/ledgerwatch/erigon/turbo/shards"
)

var _ WriterWithChangeSets = (*PlainStateWriter)(nil)

type putDel interface {
	kv.Putter
	kv.Deleter
	IncrementSequence(bucket string, amount uint64) (uint64, error)
}
type PlainStateWriter struct {
	db          putDel
	csw         *ChangeSetWriter
	accumulator *shards.Accumulator
}

func NewPlainStateWriter(db putDel, changeSetsDB kv.RwTx, blockNumber uint64) *PlainStateWriter {
	return &PlainStateWriter{
		db:  db,
		csw: NewChangeSetWriterPlain(changeSetsDB, blockNumber),
	}
}

func NewPlainStateWriterNoHistory(db putDel) *PlainStateWriter {
	return &PlainStateWriter{
		db: db,
	}
}

func (w *PlainStateWriter) SetAccumulator(accumulator *shards.Accumulator) *PlainStateWriter {
	w.accumulator = accumulator
	return w
}

func (w *PlainStateWriter) UpdateAccountData(address libcommon.Address, original, account *accounts.Account) error {
<<<<<<< HEAD
	fmt.Printf("UpdateAccountData: %x, %s, %d\n", address, account.Balance.String(), account.Nonce)
	//fmt.Printf("balance,%x,%d\n", address, &account.Balance)
=======
	fmt.Printf("balance %x,%d\n", address, account.Balance.Uint64())
>>>>>>> 7f84a4d8
	if w.csw != nil {
		if err := w.csw.UpdateAccountData(address, original, account); err != nil {
			return err
		}
	}
	value := make([]byte, account.EncodingLengthForStorage())
	account.EncodeForStorage(value)
	if w.accumulator != nil {
		w.accumulator.ChangeAccount(address, account.Incarnation, value)
	}
	return w.db.Put(kv.PlainState, address[:], value)
}

func (w *PlainStateWriter) UpdateAccountCode(address libcommon.Address, incarnation uint64, codeHash libcommon.Hash, code []byte) error {
	//fmt.Printf("code,%x,%x\n", address, code)
	if w.csw != nil {
		if err := w.csw.UpdateAccountCode(address, incarnation, codeHash, code); err != nil {
			return err
		}
	}
	if w.accumulator != nil {
		w.accumulator.ChangeCode(address, incarnation, code)
	}
	if err := w.db.Put(kv.Code, codeHash[:], code); err != nil {
		return err
	}
	return w.db.Put(kv.PlainContractCode, dbutils.PlainGenerateStoragePrefix(address[:], incarnation), codeHash[:])
}

func (w *PlainStateWriter) DeleteAccount(address libcommon.Address, original *accounts.Account) error {
	fmt.Printf("DeleteAccount: %x\n", address)
	//fmt.Printf("delete,%x\n", address)
	if w.csw != nil {
		if err := w.csw.DeleteAccount(address, original); err != nil {
			return err
		}
	}
	if w.accumulator != nil {
		w.accumulator.DeleteAccount(address)
	}
	if err := w.db.Delete(kv.PlainState, address[:]); err != nil {
		return err
	}
	if original.Incarnation > 0 {
		var b [8]byte
		binary.BigEndian.PutUint64(b[:], original.Incarnation)
		if err := w.db.Put(kv.IncarnationMap, address[:], b[:]); err != nil {
			return err
		}
	}
	return nil
}

func (w *PlainStateWriter) WriteAccountStorage(address libcommon.Address, incarnation uint64, key *libcommon.Hash, original, value *uint256.Int) error {
	//fmt.Printf("storage,%x,%x,%x\n", address, *key, value.Bytes())
	if w.csw != nil {
		if err := w.csw.WriteAccountStorage(address, incarnation, key, original, value); err != nil {
			return err
		}
	}
	if *original == *value {
		return nil
	}
	compositeKey := dbutils.PlainGenerateCompositeStorageKey(address.Bytes(), incarnation, key.Bytes())

	v := value.Bytes()
	if w.accumulator != nil {
		w.accumulator.ChangeStorage(address, incarnation, *key, v)
	}
	if len(v) == 0 {
		return w.db.Delete(kv.PlainState, compositeKey)
	}
	return w.db.Put(kv.PlainState, compositeKey, v)
}

func (w *PlainStateWriter) CreateContract(address libcommon.Address) error {
	if w.csw != nil {
		if err := w.csw.CreateContract(address); err != nil {
			return err
		}
	}
	return nil
}

func (w *PlainStateWriter) WriteChangeSets() error {
	if w.csw != nil {
		return w.csw.WriteChangeSets()
	}

	return nil
}

func (w *PlainStateWriter) WriteHistory() error {
	if w.csw != nil {
		return w.csw.WriteHistory()
	}

	return nil
}

func (w *PlainStateWriter) ChangeSetWriter() *ChangeSetWriter {
	return w.csw
}<|MERGE_RESOLUTION|>--- conflicted
+++ resolved
@@ -45,12 +45,7 @@
 }
 
 func (w *PlainStateWriter) UpdateAccountData(address libcommon.Address, original, account *accounts.Account) error {
-<<<<<<< HEAD
-	fmt.Printf("UpdateAccountData: %x, %s, %d\n", address, account.Balance.String(), account.Nonce)
-	//fmt.Printf("balance,%x,%d\n", address, &account.Balance)
-=======
 	fmt.Printf("balance %x,%d\n", address, account.Balance.Uint64())
->>>>>>> 7f84a4d8
 	if w.csw != nil {
 		if err := w.csw.UpdateAccountData(address, original, account); err != nil {
 			return err
