--- conflicted
+++ resolved
@@ -12,13 +12,8 @@
 	"github.com/ledgerwatch/erigon-lib/common/hexutility"
 	"github.com/ledgerwatch/erigon-lib/common/u256"
 	"github.com/ledgerwatch/erigon-lib/kv"
-<<<<<<< HEAD
 	"github.com/ledgerwatch/erigon/migrations"
 	stages2 "github.com/ledgerwatch/erigon/turbo/stages"
-=======
-	"github.com/ledgerwatch/erigon-lib/kv/memdb"
-	"github.com/ledgerwatch/erigon/migrations"
->>>>>>> 74360c75
 	"github.com/ledgerwatch/log/v3"
 	"github.com/stretchr/testify/require"
 
@@ -128,8 +123,29 @@
 	if err = rawdb.WriteBodyForStorage(db, hash, number, &data); err != nil {
 		return fmt.Errorf("failed to write body: %w", err)
 	}
-	if err = rawdb.WriteRawTransactions(db, body.Transactions, baseTxId, &hash); err != nil {
+	if err = writeRawTransactionsDeprecated(db, body.Transactions, baseTxId, &hash); err != nil {
 		return fmt.Errorf("failed to WriteRawTransactions: %w, blockNum=%d", err, number)
 	}
 	return nil
+}
+
+func writeRawTransactionsDeprecated(tx kv.RwTx, txs [][]byte, baseTxId uint64, blockHash *libcommon.Hash) error {
+	txId := baseTxId
+	for _, txn := range txs {
+		txIdKey := make([]byte, 8)
+		binary.BigEndian.PutUint64(txIdKey, txId)
+		// If next Append returns KeyExists error - it means you need to open transaction in App code before calling this func. Batch is also fine.
+		if blockHash != nil {
+			if err := tx.Append(kv.EthTx, txIdKey, txn); err != nil {
+				return fmt.Errorf("txId=%d, baseTxId=%d, %w", txId, baseTxId, err)
+			}
+		} else {
+			key := append(txIdKey, blockHash.Bytes()...)
+			if err := tx.Append(kv.EthTxV3, key, txn); err != nil {
+				return fmt.Errorf("txId=%d, baseTxId=%d, %w", txId, baseTxId, err)
+			}
+		}
+		txId++
+	}
+	return nil
 }