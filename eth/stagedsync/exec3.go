--- conflicted
+++ resolved
@@ -719,11 +719,7 @@
 		}
 
 		if !parallel {
-<<<<<<< HEAD
-			if ok, err := checkStateRootV3(b.HeaderNoCopy(), agg, cfg.badBlockHalt, cfg.hd, execStage, maxBlockNum, logger, u); err != nil {
-=======
 			if ok, err := checkCommitmentV3(b.HeaderNoCopy(), agg, cfg.badBlockHalt, cfg.hd, execStage, maxBlockNum, logger, u); err != nil {
->>>>>>> 3f76b47a
 				return err
 			} else if !ok {
 				break Loop
@@ -843,11 +839,7 @@
 			return err
 		}
 	}
-<<<<<<< HEAD
-	if _, err := checkStateRootV3(b.HeaderNoCopy(), agg, cfg.badBlockHalt, cfg.hd, execStage, maxBlockNum, logger, u); err != nil {
-=======
 	if _, err := checkCommitmentV3(b.HeaderNoCopy(), agg, cfg.badBlockHalt, cfg.hd, execStage, maxBlockNum, logger, u); err != nil {
->>>>>>> 3f76b47a
 		return err
 	}
 
@@ -862,11 +854,7 @@
 	return nil
 }
 
-<<<<<<< HEAD
-func checkStateRootV3(header *types.Header, agg *state2.AggregatorV3, badBlockHalt bool, hd headerDownloader, e *StageState, maxBlockNum uint64, logger log.Logger, u Unwinder) (bool, error) {
-=======
 func checkCommitmentV3(header *types.Header, agg *state2.AggregatorV3, badBlockHalt bool, hd headerDownloader, e *StageState, maxBlockNum uint64, logger log.Logger, u Unwinder) (bool, error) {
->>>>>>> 3f76b47a
 	if dbg.DiscardCommitment() {
 		return true, nil
 	}
