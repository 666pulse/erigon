--- conflicted
+++ resolved
@@ -104,15 +104,10 @@
 	}
 
 	cfg.snapshots.LogStat()
-<<<<<<< HEAD
-	_, histBlockNumProgress, _ := rawdb.TxNums.FindBlockNum(tx, cfg.agg.EndTxNumMinimax())
-	cfg.agg.LogStats(histBlockNumProgress)
-=======
 	cfg.agg.LogStats(func(endTxNumMinimax uint64) uint64 {
 		_, histBlockNumProgress, _ := rawdb.TxNums.FindBlockNum(tx, endTxNumMinimax)
 		return histBlockNumProgress
 	})
->>>>>>> 1b17a322
 
 	// Create .idx files
 	if cfg.snapshots.IndicesMax() < cfg.snapshots.SegmentsMax() {
