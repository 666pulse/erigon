--- conflicted
+++ resolved
@@ -610,15 +610,13 @@
 		Name:  "experimental.history.v3",
 		Usage: "(also known as Erigon3) Not recommended yet: Can't change this flag after node creation. New DB and Snapshots format of history allows: parallel blocks execution, get state as of given transaction without executing whole block.",
 	}
-<<<<<<< HEAD
+	TransactionV3Flag = cli.BoolFlag{
+		Name:  "experimental.transactions.v3",
+		Usage: "(this flag is in testing stage) Not recommended yet: Can't change this flag after node creation. New DB table for transactions allows keeping multiple branches of block bodies in the DB simultaneously",
+	}
 	ParallelExecFlag = cli.BoolFlag{
 		Name:  "experimental.exec.parallel",
 		Usage: "experemintal parallel execution, with auto-conflict-resolution",
-=======
-	TransactionV3Flag = cli.BoolFlag{
-		Name:  "experimental.transactions.v3",
-		Usage: "(this flag is in testing stage) Not recommended yet: Can't change this flag after node creation. New DB table for transactions allows keeping multiple branches of block bodies in the DB simultaneously",
->>>>>>> 431fba81
 	}
 
 	CliqueSnapshotCheckpointIntervalFlag = cli.UintFlag{
@@ -1507,11 +1505,8 @@
 	cfg.Ethstats = ctx.String(EthStatsURLFlag.Name)
 	cfg.P2PEnabled = len(nodeConfig.P2P.SentryAddr) == 0
 	cfg.HistoryV3 = ctx.Bool(HistoryV3Flag.Name)
-<<<<<<< HEAD
+	cfg.TransactionsV3 = ctx.Bool(TransactionV3Flag.Name)
 	cfg.ParallelExec = ctx.Bool(ParallelExecFlag.Name)
-=======
-	cfg.TransactionsV3 = ctx.Bool(TransactionV3Flag.Name)
->>>>>>> 431fba81
 	if ctx.IsSet(NetworkIdFlag.Name) {
 		cfg.NetworkID = ctx.Uint64(NetworkIdFlag.Name)
 	}
