--- conflicted
+++ resolved
@@ -151,15 +151,8 @@
 	}
 	// 2 corner-cases: when sync with --snapshots=false and when executed only blocks from snapshots (in this case all stages progress is equal and > 0, but node is not synced)
 	isSynced := finishProgressBefore > 0 && finishProgressBefore > blocksInSnapshots && finishProgressBefore == headersProgressBefore
-<<<<<<< HEAD
 	canRunCycleInOneTransaction := !isSynced
 	log.Warn("[dbg] canRunCycleInOneTransaction", "finishProgressBefore", finishProgressBefore, "blocksInSnapshots", blocksInSnapshots, "isSynced", isSynced, "initialCycle", initialCycle)
-=======
-	canRunCycleInOneTransaction := true
-	if initialCycle && !isSynced {
-		canRunCycleInOneTransaction = false
-	}
->>>>>>> 13ce8ede
 
 	// Main steps:
 	// - process new blocks
