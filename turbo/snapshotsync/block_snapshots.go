package snapshotsync

import (
	"bytes"
	"context"
	"encoding/binary"
	"encoding/hex"
	"errors"
	"fmt"
	"os"
	"path"
	"path/filepath"
	"reflect"
	"runtime"
	"strings"
	"sync"
	"sync/atomic"
	"time"

	"github.com/holiman/uint256"
	"github.com/ledgerwatch/erigon-lib/chain"
	common2 "github.com/ledgerwatch/erigon-lib/common"
	"github.com/ledgerwatch/erigon-lib/common/background"
	"github.com/ledgerwatch/erigon-lib/common/cmp"
	"github.com/ledgerwatch/erigon-lib/common/datadir"
	"github.com/ledgerwatch/erigon-lib/common/dbg"
	dir2 "github.com/ledgerwatch/erigon-lib/common/dir"
	"github.com/ledgerwatch/erigon-lib/common/hexutility"
	"github.com/ledgerwatch/erigon-lib/compress"
	"github.com/ledgerwatch/erigon-lib/downloader/downloadergrpc"
	"github.com/ledgerwatch/erigon-lib/downloader/snaptype"
	"github.com/ledgerwatch/erigon-lib/etl"
	proto_downloader "github.com/ledgerwatch/erigon-lib/gointerfaces/downloader"
	"github.com/ledgerwatch/erigon-lib/kv"
	"github.com/ledgerwatch/erigon-lib/recsplit"
	types2 "github.com/ledgerwatch/erigon-lib/types"
	"github.com/ledgerwatch/erigon/cmd/hack/tool/fromdb"
	"github.com/ledgerwatch/erigon/core/rawdb"
	"github.com/ledgerwatch/erigon/core/types"
	"github.com/ledgerwatch/erigon/crypto"
	"github.com/ledgerwatch/erigon/crypto/cryptopool"
	"github.com/ledgerwatch/erigon/eth/ethconfig"
	"github.com/ledgerwatch/erigon/eth/stagedsync/stages"
	"github.com/ledgerwatch/erigon/params"
	"github.com/ledgerwatch/erigon/rlp"
	"github.com/ledgerwatch/erigon/turbo/services"
	"github.com/ledgerwatch/erigon/turbo/snapshotsync/snapcfg"
	"github.com/ledgerwatch/log/v3"
	"golang.org/x/exp/slices"
	"golang.org/x/sync/errgroup"
)

type DownloadRequest struct {
	ranges      *Range
	path        string
	torrentHash string
}

type HeaderSegment struct {
	seg           *compress.Decompressor // value: first_byte_of_header_hash + header_rlp
	idxHeaderHash *recsplit.Index        // header_hash       -> headers_segment_offset
	ranges        Range
}

type BodySegment struct {
	seg           *compress.Decompressor // value: rlp(types.BodyForStorage)
	idxBodyNumber *recsplit.Index        // block_num_u64     -> bodies_segment_offset
	ranges        Range
}

type TxnSegment struct {
	Seg                 *compress.Decompressor // value: first_byte_of_transaction_hash + sender_address + transaction_rlp
	IdxTxnHash          *recsplit.Index        // transaction_hash  -> transactions_segment_offset
	IdxTxnHash2BlockNum *recsplit.Index        // transaction_hash  -> block_number
	ranges              Range
}

func (sn *HeaderSegment) closeIdx() {
	if sn.idxHeaderHash != nil {
		sn.idxHeaderHash.Close()
		sn.idxHeaderHash = nil
	}
}
func (sn *HeaderSegment) closeSeg() {
	if sn.seg != nil {
		sn.seg.Close()
		sn.seg = nil
	}
}
func (sn *HeaderSegment) close() {
	sn.closeSeg()
	sn.closeIdx()
}
func (sn *HeaderSegment) reopenSeg(dir string) (err error) {
	sn.closeSeg()
	fileName := snaptype.SegmentFileName(sn.ranges.from, sn.ranges.to, snaptype.Headers)
	sn.seg, err = compress.NewDecompressor(path.Join(dir, fileName))
	if err != nil {
		return fmt.Errorf("%w, fileName: %s", err, fileName)
	}
	return nil
}
func (sn *HeaderSegment) reopenIdxIfNeed(dir string, optimistic bool) (err error) {
	if sn.idxHeaderHash != nil {
		return nil
	}
	err = sn.reopenIdx(dir)
	if err != nil {
		if !errors.Is(err, os.ErrNotExist) {
			if optimistic {
				log.Warn("[snapshots] open index", "err", err)
			} else {
				return err
			}
		}
	}
	return nil
}
func (sn *HeaderSegment) reopenIdx(dir string) (err error) {
	sn.closeIdx()
	if sn.seg == nil {
		return nil
	}
	fileName := snaptype.IdxFileName(sn.ranges.from, sn.ranges.to, snaptype.Headers.String())
	sn.idxHeaderHash, err = recsplit.OpenIndex(path.Join(dir, fileName))
	if err != nil {
		return fmt.Errorf("%w, fileName: %s", err, fileName)
	}
	if sn.idxHeaderHash.ModTime().Before(sn.seg.ModTime()) {
		// Index has been created before the segment file, needs to be ignored (and rebuilt) as inconsistent
		sn.idxHeaderHash.Close()
		sn.idxHeaderHash = nil
	}
	return nil
}

func (sn *BodySegment) closeSeg() {
	if sn.seg != nil {
		sn.seg.Close()
		sn.seg = nil
	}
}
func (sn *BodySegment) closeIdx() {
	if sn.idxBodyNumber != nil {
		sn.idxBodyNumber.Close()
		sn.idxBodyNumber = nil
	}
}
func (sn *BodySegment) close() {
	sn.closeSeg()
	sn.closeIdx()
}

func (sn *BodySegment) reopenSeg(dir string) (err error) {
	sn.closeSeg()
	fileName := snaptype.SegmentFileName(sn.ranges.from, sn.ranges.to, snaptype.Bodies)
	sn.seg, err = compress.NewDecompressor(path.Join(dir, fileName))
	if err != nil {
		return fmt.Errorf("%w, fileName: %s", err, fileName)
	}
	return nil
}
func (sn *BodySegment) reopenIdxIfNeed(dir string, optimistic bool) (err error) {
	if sn.idxBodyNumber != nil {
		return nil
	}
	err = sn.reopenIdx(dir)
	if err != nil {
		if !errors.Is(err, os.ErrNotExist) {
			if optimistic {
				log.Warn("[snapshots] open index", "err", err)
			} else {
				return err
			}
		}
	}
	return nil
}

func (sn *BodySegment) reopenIdx(dir string) (err error) {
	sn.closeIdx()
	if sn.seg == nil {
		return nil
	}
	fileName := snaptype.IdxFileName(sn.ranges.from, sn.ranges.to, snaptype.Bodies.String())
	sn.idxBodyNumber, err = recsplit.OpenIndex(path.Join(dir, fileName))
	if err != nil {
		return fmt.Errorf("%w, fileName: %s", err, fileName)
	}
	if sn.idxBodyNumber.ModTime().Before(sn.seg.ModTime()) {
		// Index has been created before the segment file, needs to be ignored (and rebuilt) as inconsistent
		sn.idxBodyNumber.Close()
		sn.idxBodyNumber = nil
	}
	return nil
}

func (sn *TxnSegment) closeIdx() {
	if sn.IdxTxnHash != nil {
		sn.IdxTxnHash.Close()
		sn.IdxTxnHash = nil
	}
	if sn.IdxTxnHash2BlockNum != nil {
		sn.IdxTxnHash2BlockNum.Close()
		sn.IdxTxnHash2BlockNum = nil
	}
}
func (sn *TxnSegment) closeSeg() {
	if sn.Seg != nil {
		sn.Seg.Close()
		sn.Seg = nil
	}
}
func (sn *TxnSegment) close() {
	sn.closeSeg()
	sn.closeIdx()
}
func (sn *TxnSegment) reopenSeg(dir string) (err error) {
	sn.closeSeg()
	fileName := snaptype.SegmentFileName(sn.ranges.from, sn.ranges.to, snaptype.Transactions)
	sn.Seg, err = compress.NewDecompressor(path.Join(dir, fileName))
	if err != nil {
		return fmt.Errorf("%w, fileName: %s", err, fileName)
	}
	return nil
}
func (sn *TxnSegment) reopenIdx(dir string) (err error) {
	sn.closeIdx()
	if sn.Seg == nil {
		return nil
	}
	fileName := snaptype.IdxFileName(sn.ranges.from, sn.ranges.to, snaptype.Transactions.String())
	sn.IdxTxnHash, err = recsplit.OpenIndex(path.Join(dir, fileName))
	if err != nil {
		return fmt.Errorf("%w, fileName: %s", err, fileName)
	}
	if sn.IdxTxnHash.ModTime().Before(sn.Seg.ModTime()) {
		// Index has been created before the segment file, needs to be ignored (and rebuilt) as inconsistent
		sn.IdxTxnHash.Close()
		sn.IdxTxnHash = nil
	}

	fileName = snaptype.IdxFileName(sn.ranges.from, sn.ranges.to, snaptype.Transactions2Block.String())
	sn.IdxTxnHash2BlockNum, err = recsplit.OpenIndex(path.Join(dir, fileName))
	if err != nil {
		return fmt.Errorf("%w, fileName: %s", err, fileName)
	}
	if sn.IdxTxnHash2BlockNum.ModTime().Before(sn.Seg.ModTime()) {
		// Index has been created before the segment file, needs to be ignored (and rebuilt) as inconsistent
		sn.IdxTxnHash2BlockNum.Close()
		sn.IdxTxnHash2BlockNum = nil
	}
	return nil
}

func (sn *TxnSegment) reopenIdxIfNeed(dir string, optimistic bool) (err error) {
	if sn.IdxTxnHash != nil && sn.IdxTxnHash2BlockNum != nil {
		return nil
	}
	err = sn.reopenIdx(dir)
	if err != nil {
		if !errors.Is(err, os.ErrNotExist) {
			if optimistic {
				log.Warn("[snapshots] open index", "err", err)
			} else {
				return err
			}
		}
	}
	return nil
}

type headerSegments struct {
	lock     sync.RWMutex
	segments []*HeaderSegment
}

func (s *headerSegments) View(f func(segments []*HeaderSegment) error) error {
	s.lock.RLock()
	defer s.lock.RUnlock()
	return f(s.segments)
}

type bodySegments struct {
	lock     sync.RWMutex
	segments []*BodySegment
}

func (s *bodySegments) View(f func([]*BodySegment) error) error {
	s.lock.RLock()
	defer s.lock.RUnlock()
	return f(s.segments)
}
func (s *bodySegments) ViewSegment(blockNum uint64, f func(*BodySegment) error) (found bool, err error) {
	s.lock.RLock()
	defer s.lock.RUnlock()
	for _, seg := range s.segments {
		if !(blockNum >= seg.ranges.from && blockNum < seg.ranges.to) {
			continue
		}
		return true, f(seg)
	}
	return false, nil
}

type txnSegments struct {
	lock     sync.RWMutex
	segments []*TxnSegment
}

func (s *txnSegments) View(f func([]*TxnSegment) error) error {
	s.lock.RLock()
	defer s.lock.RUnlock()
	return f(s.segments)
}
func (s *txnSegments) ViewSegment(blockNum uint64, f func(*TxnSegment) error) (found bool, err error) {
	s.lock.RLock()
	defer s.lock.RUnlock()
	for _, seg := range s.segments {
		if !(blockNum >= seg.ranges.from && blockNum < seg.ranges.to) {
			continue
		}
		return true, f(seg)
	}
	return false, nil
}

type RoSnapshots struct {
	indicesReady  atomic.Bool
	segmentsReady atomic.Bool

	Headers *headerSegments
	Bodies  *bodySegments
	Txs     *txnSegments

	dir         string
	segmentsMax atomic.Uint64 // all types of .seg files are available - up to this number
	idxMax      atomic.Uint64 // all types of .idx files are available - up to this number
	cfg         ethconfig.Snapshot
	logger      log.Logger
}

// NewRoSnapshots - opens all snapshots. But to simplify everything:
//   - it opens snapshots only on App start and immutable after
//   - all snapshots of given blocks range must exist - to make this blocks range available
//   - gaps are not allowed
//   - segment have [from:to) semantic
func NewRoSnapshots(cfg ethconfig.Snapshot, snapDir string, logger log.Logger) *RoSnapshots {
	return &RoSnapshots{dir: snapDir, cfg: cfg, Headers: &headerSegments{}, Bodies: &bodySegments{}, Txs: &txnSegments{}, logger: logger}
}

func (s *RoSnapshots) Cfg() ethconfig.Snapshot { return s.cfg }
func (s *RoSnapshots) Dir() string             { return s.dir }
func (s *RoSnapshots) SegmentsReady() bool     { return s.segmentsReady.Load() }
func (s *RoSnapshots) IndicesReady() bool      { return s.indicesReady.Load() }
func (s *RoSnapshots) IndicesMax() uint64      { return s.idxMax.Load() }
func (s *RoSnapshots) SegmentsMax() uint64     { return s.segmentsMax.Load() }
func (s *RoSnapshots) BlocksAvailable() uint64 { return cmp.Min(s.segmentsMax.Load(), s.idxMax.Load()) }
func (s *RoSnapshots) LogStat() {
	var m runtime.MemStats
	dbg.ReadMemStats(&m)
	s.logger.Info("[snapshots] Blocks Stat",
		"blocks", fmt.Sprintf("%dk", (s.BlocksAvailable()+1)/1000),
		"indices", fmt.Sprintf("%dk", (s.IndicesMax()+1)/1000),
		"alloc", common2.ByteCount(m.Alloc), "sys", common2.ByteCount(m.Sys))
}

func (s *RoSnapshots) EnsureExpectedBlocksAreAvailable(cfg *snapcfg.Cfg) error {
	if s.BlocksAvailable() < cfg.ExpectBlocks {
		return fmt.Errorf("app must wait until all expected snapshots are available. Expected: %d, Available: %d", cfg.ExpectBlocks, s.BlocksAvailable())
	}
	return nil
}

// DisableReadAhead - usage: `defer d.EnableReadAhead().DisableReadAhead()`. Please don't use this funcs without `defer` to avoid leak.
func (s *RoSnapshots) DisableReadAhead() {
	s.Headers.lock.RLock()
	defer s.Headers.lock.RUnlock()
	s.Bodies.lock.RLock()
	defer s.Bodies.lock.RUnlock()
	s.Txs.lock.RLock()
	defer s.Txs.lock.RUnlock()
	for _, sn := range s.Headers.segments {
		sn.seg.DisableReadAhead()
	}
	for _, sn := range s.Bodies.segments {
		sn.seg.DisableReadAhead()
	}
	for _, sn := range s.Txs.segments {
		sn.Seg.DisableReadAhead()
	}
}
func (s *RoSnapshots) EnableReadAhead() *RoSnapshots {
	s.Headers.lock.RLock()
	defer s.Headers.lock.RUnlock()
	s.Bodies.lock.RLock()
	defer s.Bodies.lock.RUnlock()
	s.Txs.lock.RLock()
	defer s.Txs.lock.RUnlock()
	for _, sn := range s.Headers.segments {
		sn.seg.EnableReadAhead()
	}
	for _, sn := range s.Bodies.segments {
		sn.seg.EnableReadAhead()
	}
	for _, sn := range s.Txs.segments {
		sn.Seg.EnableReadAhead()
	}
	return s
}
func (s *RoSnapshots) EnableMadvWillNeed() *RoSnapshots {
	s.Headers.lock.RLock()
	defer s.Headers.lock.RUnlock()
	s.Bodies.lock.RLock()
	defer s.Bodies.lock.RUnlock()
	s.Txs.lock.RLock()
	defer s.Txs.lock.RUnlock()
	for _, sn := range s.Headers.segments {
		sn.seg.EnableWillNeed()
	}
	for _, sn := range s.Bodies.segments {
		sn.seg.EnableWillNeed()
	}
	for _, sn := range s.Txs.segments {
		sn.Seg.EnableWillNeed()
	}
	return s
}
func (s *RoSnapshots) EnableMadvNormal() *RoSnapshots {
	s.Headers.lock.RLock()
	defer s.Headers.lock.RUnlock()
	s.Bodies.lock.RLock()
	defer s.Bodies.lock.RUnlock()
	s.Txs.lock.RLock()
	defer s.Txs.lock.RUnlock()
	for _, sn := range s.Headers.segments {
		sn.seg.EnableMadvNormal()
	}
	for _, sn := range s.Bodies.segments {
		sn.seg.EnableMadvNormal()
	}
	for _, sn := range s.Txs.segments {
		sn.Seg.EnableMadvNormal()
	}
	return s
}

func (s *RoSnapshots) idxAvailability() uint64 {
	var headers, bodies, txs uint64
	for _, seg := range s.Headers.segments {
		if seg.idxHeaderHash == nil {
			break
		}
		headers = seg.ranges.to - 1
	}
	for _, seg := range s.Bodies.segments {
		if seg.idxBodyNumber == nil {
			break
		}
		bodies = seg.ranges.to - 1
	}
	for _, seg := range s.Txs.segments {
		if seg.IdxTxnHash == nil || seg.IdxTxnHash2BlockNum == nil {
			break
		}
		txs = seg.ranges.to - 1
	}
	return cmp.Min(headers, cmp.Min(bodies, txs))
}

// OptimisticReopenWithDB - optimistically open snapshots (ignoring error), useful at App startup because:
// - user must be able: delete any snapshot file and Erigon will self-heal by re-downloading
// - RPC return Nil for historical blocks if snapshots are not open
func (s *RoSnapshots) OptimisticReopenWithDB(db kv.RoDB) {
	_ = db.View(context.Background(), func(tx kv.Tx) error {
		snList, _, err := rawdb.ReadSnapshots(tx)
		if err != nil {
			return err
		}
		return s.ReopenList(snList, true)
	})
}

func (s *RoSnapshots) Files() (list []string) {
	s.Headers.lock.RLock()
	defer s.Headers.lock.RUnlock()
	s.Bodies.lock.RLock()
	defer s.Bodies.lock.RUnlock()
	s.Txs.lock.RLock()
	defer s.Txs.lock.RUnlock()
	max := s.BlocksAvailable()
	for _, seg := range s.Bodies.segments {
		if seg.seg == nil {
			continue
		}
		if seg.ranges.from > max {
			continue
		}
		_, fName := filepath.Split(seg.seg.FilePath())
		list = append(list, fName)
	}
	for _, seg := range s.Headers.segments {
		if seg.seg == nil {
			continue
		}
		if seg.ranges.from > max {
			continue
		}
		_, fName := filepath.Split(seg.seg.FilePath())
		list = append(list, fName)
	}
	for _, seg := range s.Txs.segments {
		if seg.Seg == nil {
			continue
		}
		if seg.ranges.from > max {
			continue
		}
		_, fName := filepath.Split(seg.Seg.FilePath())
		list = append(list, fName)
	}
	slices.Sort(list)
	return list
}

// ReopenList stops on optimistic=false, continue opening files on optimistic=true
func (s *RoSnapshots) ReopenList(fileNames []string, optimistic bool) error {
	s.Headers.lock.Lock()
	defer s.Headers.lock.Unlock()
	s.Bodies.lock.Lock()
	defer s.Bodies.lock.Unlock()
	s.Txs.lock.Lock()
	defer s.Txs.lock.Unlock()

	s.closeWhatNotInList(fileNames)
	var segmentsMax uint64
	var segmentsMaxSet bool
Loop:
	for _, fName := range fileNames {
		f, err := snaptype.ParseFileName(s.dir, fName)
		if err != nil {
			s.logger.Warn("invalid segment name", "err", err, "name", fName)
			continue
		}

		switch f.T {
		case snaptype.Headers:
			for _, sn := range s.Headers.segments {
				if sn.seg == nil { // it's ok if some segment was not able to open
					continue
				}
				_, name := filepath.Split(sn.seg.FilePath())
				if fName == name {
					if err := sn.reopenIdxIfNeed(s.dir, optimistic); err != nil {
						return err
					}
					continue Loop
				}
			}

			sn := &HeaderSegment{ranges: Range{f.From, f.To}}
			if err := sn.reopenSeg(s.dir); err != nil {
				if errors.Is(err, os.ErrNotExist) {
					if optimistic {
						continue Loop
					} else {
						break Loop
					}
				}
				if optimistic {
					s.logger.Warn("[snapshots] open segment", "err", err)
					continue Loop
				} else {
					return err
				}
			}

			// it's possible to iterate over .seg file even if you don't have index
			// then make segment available even if index open may fail
			s.Headers.segments = append(s.Headers.segments, sn)
			if err := sn.reopenIdxIfNeed(s.dir, optimistic); err != nil {
				return err
			}
		case snaptype.Bodies:
			for _, sn := range s.Bodies.segments {
				if sn.seg == nil {
					continue
				}
				_, name := filepath.Split(sn.seg.FilePath())
				if fName == name {
					if err := sn.reopenIdxIfNeed(s.dir, optimistic); err != nil {
						return err
					}
					continue Loop
				}
			}

			sn := &BodySegment{ranges: Range{f.From, f.To}}
			if err := sn.reopenSeg(s.dir); err != nil {
				if errors.Is(err, os.ErrNotExist) {
					if optimistic {
						continue Loop
					} else {
						break Loop
					}
				}
				if optimistic {
					s.logger.Warn("[snapshots] open segment", "err", err)
					continue Loop
				} else {
					return err
				}
			}
			s.Bodies.segments = append(s.Bodies.segments, sn)
			if err := sn.reopenIdxIfNeed(s.dir, optimistic); err != nil {
				return err
			}
		case snaptype.Transactions:
			for _, sn := range s.Txs.segments {
				if sn.Seg == nil {
					continue
				}
				_, name := filepath.Split(sn.Seg.FilePath())
				if fName == name {
					if err := sn.reopenIdxIfNeed(s.dir, optimistic); err != nil {
						return err
					}
					continue Loop
				}
			}

			sn := &TxnSegment{ranges: Range{f.From, f.To}}
			if err := sn.reopenSeg(s.dir); err != nil {
				if errors.Is(err, os.ErrNotExist) {
					if optimistic {
						continue Loop
					} else {
						break Loop
					}
				}
				if optimistic {
					s.logger.Warn("[snapshots] open segment", "err", err)
					continue Loop
				} else {
					return err
				}
			}
			s.Txs.segments = append(s.Txs.segments, sn)
			if err := sn.reopenIdxIfNeed(s.dir, optimistic); err != nil {
				return err
			}
		}

		if f.To > 0 {
			segmentsMax = f.To - 1
		} else {
			segmentsMax = 0
		}
		segmentsMaxSet = true
	}
	if segmentsMaxSet {
		s.segmentsMax.Store(segmentsMax)
	}
	s.segmentsReady.Store(true)
	s.idxMax.Store(s.idxAvailability())
	s.indicesReady.Store(true)

	return nil
}

func (s *RoSnapshots) Ranges() (ranges []Range) {
	view := s.View()
	defer view.Close()

	for _, sn := range view.Headers() {
		ranges = append(ranges, sn.ranges)
	}
	return ranges
}

func (s *RoSnapshots) OptimisticalyReopenFolder()           { _ = s.ReopenFolder() }
func (s *RoSnapshots) OptimisticalyReopenWithDB(db kv.RoDB) { _ = s.ReopenWithDB(db) }
func (s *RoSnapshots) ReopenFolder() error {
	files, _, err := Segments(s.dir)
	if err != nil {
		return err
	}
	list := make([]string, 0, len(files))
	for _, f := range files {
		_, fName := filepath.Split(f.Path)
		list = append(list, fName)
	}
	return s.ReopenList(list, false)
}
func (s *RoSnapshots) ReopenWithDB(db kv.RoDB) error {
	if err := db.View(context.Background(), func(tx kv.Tx) error {
		snList, _, err := rawdb.ReadSnapshots(tx)
		if err != nil {
			return err
		}
		return s.ReopenList(snList, true)
	}); err != nil {
		return err
	}
	return nil
}

func (s *RoSnapshots) Close() {
	s.Headers.lock.Lock()
	defer s.Headers.lock.Unlock()
	s.Bodies.lock.Lock()
	defer s.Bodies.lock.Unlock()
	s.Txs.lock.Lock()
	defer s.Txs.lock.Unlock()
	s.closeWhatNotInList(nil)
}

func (s *RoSnapshots) closeWhatNotInList(l []string) {
Loop1:
	for i, sn := range s.Headers.segments {
		if sn.seg == nil {
			continue Loop1
		}
		_, name := filepath.Split(sn.seg.FilePath())
		for _, fName := range l {
			if fName == name {
				continue Loop1
			}
		}
		sn.close()
		s.Headers.segments[i] = nil
	}
Loop2:
	for i, sn := range s.Bodies.segments {
		if sn.seg == nil {
			continue Loop2
		}
		_, name := filepath.Split(sn.seg.FilePath())
		for _, fName := range l {
			if fName == name {
				continue Loop2
			}
		}
		sn.close()
		s.Bodies.segments[i] = nil
	}
Loop3:
	for i, sn := range s.Txs.segments {
		if sn.Seg == nil {
			continue Loop3
		}
		_, name := filepath.Split(sn.Seg.FilePath())
		for _, fName := range l {
			if fName == name {
				continue Loop3
			}
		}
		sn.close()
		s.Txs.segments[i] = nil
	}
	var i int
	for i = 0; i < len(s.Headers.segments) && s.Headers.segments[i] != nil && s.Headers.segments[i].seg != nil; i++ {
	}
	tail := s.Headers.segments[i:]
	s.Headers.segments = s.Headers.segments[:i]
	for i = 0; i < len(tail); i++ {
		if tail[i] != nil {
			tail[i].close()
			tail[i] = nil
		}
	}

	for i = 0; i < len(s.Bodies.segments) && s.Bodies.segments[i] != nil && s.Bodies.segments[i].seg != nil; i++ {
	}
	tailB := s.Bodies.segments[i:]
	s.Bodies.segments = s.Bodies.segments[:i]
	for i = 0; i < len(tailB); i++ {
		if tailB[i] != nil {
			tailB[i].close()
			tailB[i] = nil
		}
	}

	for i = 0; i < len(s.Txs.segments) && s.Txs.segments[i] != nil && s.Txs.segments[i].Seg != nil; i++ {
	}
	tailC := s.Txs.segments[i:]
	s.Txs.segments = s.Txs.segments[:i]
	for i = 0; i < len(tailC); i++ {
		if tailC[i] != nil {
			tailC[i].close()
			tailC[i] = nil
		}
	}
}

func (s *RoSnapshots) PrintDebug() {
	s.Headers.lock.RLock()
	defer s.Headers.lock.RUnlock()
	s.Bodies.lock.RLock()
	defer s.Bodies.lock.RUnlock()
	s.Txs.lock.RLock()
	defer s.Txs.lock.RUnlock()
	fmt.Println("    == Snapshots, Header")
	for _, sn := range s.Headers.segments {
		fmt.Printf("%d,  %t\n", sn.ranges.from, sn.idxHeaderHash == nil)
	}
	fmt.Println("    == Snapshots, Body")
	for _, sn := range s.Bodies.segments {
		fmt.Printf("%d,  %t\n", sn.ranges.from, sn.idxBodyNumber == nil)
	}
	fmt.Println("    == Snapshots, Txs")
	for _, sn := range s.Txs.segments {
		fmt.Printf("%d,  %t, %t\n", sn.ranges.from, sn.IdxTxnHash == nil, sn.IdxTxnHash2BlockNum == nil)
	}
}

func buildIdx(ctx context.Context, sn snaptype.FileInfo, chainID uint256.Int, tmpDir string, p *background.Progress, lvl log.Lvl, logger log.Logger) error {
	//_, fName := filepath.Split(sn.Path)
	//log.Debug("[snapshots] build idx", "file", fName)
	switch sn.T {
	case snaptype.Headers:
		if err := HeadersIdx(ctx, sn.Path, sn.From, tmpDir, p, lvl, logger); err != nil {
			return err
		}
	case snaptype.Bodies:
		if err := BodiesIdx(ctx, sn.Path, sn.From, tmpDir, p, lvl, logger); err != nil {
			return err
		}
	case snaptype.Transactions:
		dir, _ := filepath.Split(sn.Path)
		if err := TransactionsIdx(ctx, chainID, sn.From, sn.To, dir, tmpDir, p, lvl, logger); err != nil {
			return err
		}
	}
	return nil
}

func BuildMissedIndices(logPrefix string, ctx context.Context, dirs datadir.Dirs, chainID uint256.Int, workers int, logger log.Logger) error {
	dir, tmpDir := dirs.Snap, dirs.Tmp
	//log.Log(lvl, "[snapshots] Build indices", "from", min)

	segments, _, err := Segments(dir)
	if err != nil {
		return err
	}
	ps := background.NewProgressSet()
	startIndexingTime := time.Now()

	g, gCtx := errgroup.WithContext(ctx)
	g.SetLimit(workers)
	for _, t := range snaptype.AllSnapshotTypes {
		for index := range segments {
			segment := segments[index]
			if segment.T != t {
				continue
			}
			if hasIdxFile(&segment, logger) {
				continue
			}
			sn := segment
			g.Go(func() error {
				p := &background.Progress{}
				ps.Add(p)
				defer ps.Delete(p)
				return buildIdx(gCtx, sn, chainID, tmpDir, p, log.LvlInfo, logger)
			})
		}
	}
	finish := make(chan struct{})
	go func() {
		defer close(finish)
		g.Wait()
	}()

	logEvery := time.NewTicker(20 * time.Second)
	defer logEvery.Stop()
	for {
		select {
		case <-finish:
			return g.Wait()
		case <-ctx.Done():
			return ctx.Err()
		case <-logEvery.C:
			var m runtime.MemStats
			dbg.ReadMemStats(&m)
			logger.Info(fmt.Sprintf("[%s] Indexing", logPrefix), "progress", ps.String(), "total-indexing-time", time.Since(startIndexingTime).Round(time.Second).String(), "alloc", common2.ByteCount(m.Alloc), "sys", common2.ByteCount(m.Sys))
		}
	}
}

func noGaps(in []snaptype.FileInfo) (out []snaptype.FileInfo, missingSnapshots []Range) {
	var prevTo uint64
	for _, f := range in {
		if f.To <= prevTo {
			continue
		}
		if f.From != prevTo { // no gaps
			missingSnapshots = append(missingSnapshots, Range{prevTo, f.From})
			continue
		}
		prevTo = f.To
		out = append(out, f)
	}
	return out, missingSnapshots
}

func allTypeOfSegmentsMustExist(dir string, in []snaptype.FileInfo) (res []snaptype.FileInfo) {
MainLoop:
	for _, f := range in {
		if f.From == f.To {
			continue
		}
		for _, t := range snaptype.AllSnapshotTypes {
			p := filepath.Join(dir, snaptype.SegmentFileName(f.From, f.To, t))
			if !dir2.FileExist(p) {
				continue MainLoop
			}
		}
		res = append(res, f)
	}
	return res
}

// noOverlaps - keep largest ranges and avoid overlap
func noOverlaps(in []snaptype.FileInfo) (res []snaptype.FileInfo) {
	for i := range in {
		f := in[i]
		if f.From == f.To {
			continue
		}

		for j := i + 1; j < len(in); j++ { // if there is file with larger range - use it instead
			f2 := in[j]
			if f.From == f.To {
				continue
			}
			if f2.From > f.From {
				break
			}
			f = f2
			i++
		}

		res = append(res, f)
	}
	return res
}

func Segments(dir string) (res []snaptype.FileInfo, missingSnapshots []Range, err error) {
	list, err := snaptype.Segments(dir)
	if err != nil {
		return nil, missingSnapshots, err
	}
	{
		var l []snaptype.FileInfo
		var m []Range
		for _, f := range list {
			if f.T != snaptype.Headers {
				continue
			}
			l = append(l, f)
		}
		l, m = noGaps(noOverlaps(allTypeOfSegmentsMustExist(dir, l)))
		res = append(res, l...)
		missingSnapshots = append(missingSnapshots, m...)
	}
	{
		var l []snaptype.FileInfo
		for _, f := range list {
			if f.T != snaptype.Bodies {
				continue
			}
			l = append(l, f)
		}
		l, _ = noGaps(noOverlaps(allTypeOfSegmentsMustExist(dir, l)))
		res = append(res, l...)
	}
	{
		var l []snaptype.FileInfo
		for _, f := range list {
			if f.T != snaptype.Transactions {
				continue
			}
			l = append(l, f)
		}
		l, _ = noGaps(noOverlaps(allTypeOfSegmentsMustExist(dir, l)))
		res = append(res, l...)
	}

	return res, missingSnapshots, nil
}

func chooseSegmentEnd(from, to, blocksPerFile uint64) uint64 {
	next := (from/blocksPerFile + 1) * blocksPerFile
	to = cmp.Min(next, to)
	return to - (to % snaptype.Erigon2MinSegmentSize) // round down to the nearest 1k
}

type BlockRetire struct {
	working               atomic.Bool
	needSaveFilesListInDB atomic.Bool

	workers int
	tmpDir  string
	db      kv.RoDB

	downloader  proto_downloader.DownloaderClient
	notifier    DBEventNotifier
	logger      log.Logger
	blockReader services.FullBlockReader
}

func NewBlockRetire(workers int, tmpDir string, blockReader services.FullBlockReader, db kv.RoDB, downloader proto_downloader.DownloaderClient, notifier DBEventNotifier, logger log.Logger) *BlockRetire {
	return &BlockRetire{workers: workers, tmpDir: tmpDir, blockReader: blockReader, db: db, downloader: downloader, notifier: notifier, logger: logger}
}
func (br *BlockRetire) Snapshots() *RoSnapshots { return br.blockReader.Snapshots().(*RoSnapshots) }
func (br *BlockRetire) NeedSaveFilesListInDB() bool {
	return br.needSaveFilesListInDB.CompareAndSwap(true, false)
}

func CanRetire(curBlockNum uint64, snapshots *RoSnapshots) (blockFrom, blockTo uint64, can bool) {
	if curBlockNum <= params.FullImmutabilityThreshold {
		return
	}
	blockFrom = snapshots.BlocksAvailable() + 1
	return canRetire(blockFrom, curBlockNum-params.FullImmutabilityThreshold)
}
func canRetire(from, to uint64) (blockFrom, blockTo uint64, can bool) {
	if to <= from {
		return
	}
	blockFrom = (from / 1_000) * 1_000
	roundedTo1K := (to / 1_000) * 1_000
	var maxJump uint64 = 1_000
	if blockFrom%500_000 == 0 {
		maxJump = 500_000
	} else if blockFrom%100_000 == 0 {
		maxJump = 100_000
	} else if blockFrom%10_000 == 0 {
		maxJump = 10_000
	}
	//roundedTo1K := (to / 1_000) * 1_000
	jump := cmp.Min(maxJump, roundedTo1K-blockFrom)
	switch { // only next segment sizes are allowed
	case jump >= 500_000:
		blockTo = blockFrom + 500_000
	case jump >= 100_000:
		blockTo = blockFrom + 100_000
	case jump >= 10_000:
		blockTo = blockFrom + 10_000
	case jump >= 1_000:
		blockTo = blockFrom + 1_000
	default:
		blockTo = blockFrom
	}
	return blockFrom, blockTo, blockTo-blockFrom >= 1_000
}
func CanDeleteTo(curBlockNum uint64, snapshots services.BlockSnapshots) (blockTo uint64) {
	if curBlockNum+999 < params.FullImmutabilityThreshold {
		// To prevent overflow of uint64 below
		return snapshots.BlocksAvailable() + 1
	}
	hardLimit := (curBlockNum/1_000)*1_000 - params.FullImmutabilityThreshold
	return cmp.Min(hardLimit, snapshots.BlocksAvailable()+1)
}
func (br *BlockRetire) RetireBlocks(ctx context.Context, blockFrom, blockTo uint64, lvl log.Lvl) error {
	chainConfig := fromdb.ChainConfig(br.db)
	chainID, _ := uint256.FromBig(chainConfig.ChainID)
<<<<<<< HEAD
	return retireBlocks(ctx, blockFrom, blockTo, *chainID, br.tmpDir, br.blockReader, br.db, br.workers, br.downloader, lvl, br.notifier, br.logger)
=======
	downloader, notifier, logger, blockReader, tmpDir, db, workers := br.downloader, br.notifier, br.logger, br.blockReader, br.tmpDir, br.db, br.workers
	logger.Log(lvl, "[snapshots] Retire Blocks", "range", fmt.Sprintf("%dk-%dk", blockFrom/1000, blockTo/1000))
	snapshots := blockReader.Snapshots().(*RoSnapshots)
	firstTxNum := blockReader.(*BlockReader).FirstTxNumNotInSnapshots()

	// in future we will do it in background
	if err := DumpBlocks(ctx, blockFrom, blockTo, snaptype.Erigon2SegmentSize, tmpDir, snapshots.Dir(), firstTxNum, db, workers, lvl, logger, blockReader); err != nil {
		return fmt.Errorf("DumpBlocks: %w", err)
	}
	if err := snapshots.ReopenFolder(); err != nil {
		return fmt.Errorf("reopen: %w", err)
	}
	snapshots.LogStat()
	if notifier != nil && !reflect.ValueOf(notifier).IsNil() { // notify about new snapshots of any size
		notifier.OnNewSnapshot()
	}
	merger := NewMerger(tmpDir, workers, lvl, *chainID, notifier, logger)
	rangesToMerge := merger.FindMergeRanges(snapshots.Ranges())
	if len(rangesToMerge) == 0 {
		return nil
	}
	err := merger.Merge(ctx, snapshots, rangesToMerge, snapshots.Dir(), true /* doIndex */)
	if err != nil {
		return err
	}
	if err := snapshots.ReopenFolder(); err != nil {
		return fmt.Errorf("reopen: %w", err)
	}
	snapshots.LogStat()
	if notifier != nil && !reflect.ValueOf(notifier).IsNil() { // notify about new snapshots of any size
		notifier.OnNewSnapshot()
	}

	if downloader != nil && !reflect.ValueOf(downloader).IsNil() {
		downloadRequest := make([]DownloadRequest, 0, len(rangesToMerge))
		for i := range rangesToMerge {
			downloadRequest = append(downloadRequest, NewDownloadRequest(&rangesToMerge[i], "", ""))
		}

		if err := RequestSnapshotsDownload(ctx, downloadRequest, downloader); err != nil {
			return err
		}
	}
	return nil
>>>>>>> 1e9f6a38
}

func (br *BlockRetire) PruneAncientBlocks(tx kv.RwTx, limit int) error {
	blockSnapshots := br.blockReader.Snapshots().(*RoSnapshots)
	if blockSnapshots.cfg.KeepBlocks {
		return nil
	}
	currentProgress, err := stages.GetStageProgress(tx, stages.Senders)
	if err != nil {
		return err
	}
	canDeleteTo := CanDeleteTo(currentProgress, blockSnapshots)
	if err := rawdb.DeleteAncientBlocks(tx, canDeleteTo, limit); err != nil {
		return nil
	}
	if err := rawdb.PruneTable(tx, kv.Senders, canDeleteTo, context.Background(), limit); err != nil {
		return err
	}
	return nil
}

func (br *BlockRetire) RetireBlocksInBackground(ctx context.Context, forwardProgress uint64, lvl log.Lvl) {
	ok := br.working.CompareAndSwap(false, true)
	if !ok {
		// go-routine is still working
		return
	}
	go func() {
		defer br.working.Store(false)

		blockFrom, blockTo, ok := CanRetire(forwardProgress, br.Snapshots())
		if !ok {
			return
		}

		err := br.RetireBlocks(ctx, blockFrom, blockTo, lvl)
		if err != nil {
			br.logger.Warn("[snapshots] retire blocks", "err", err, "fromBlock", blockFrom, "toBlock", blockTo)
		}
	}()
}

type DBEventNotifier interface {
	OnNewSnapshot()
}

<<<<<<< HEAD
func retireBlocks(ctx context.Context, blockFrom, blockTo uint64, chainID uint256.Int, tmpDir string,
	blockReader services.FullBlockReader, db kv.RoDB, workers int, downloader proto_downloader.DownloaderClient,
	lvl log.Lvl, notifier DBEventNotifier, logger log.Logger) error {
	logger.Log(lvl, "[snapshots] Retire Blocks", "range", fmt.Sprintf("%dk-%dk", blockFrom/1000, blockTo/1000))
	snapshots := blockReader.Snapshots().(*RoSnapshots)
	lastTxNumInSnapshots := blockReader.(*BlockReader).LastTxNumInSnapshots()

	// in future we will do it in background
	if err := DumpBlocks(ctx, blockFrom, blockTo, snaptype.Erigon2SegmentSize, tmpDir, snapshots.Dir(), lastTxNumInSnapshots, db, workers, lvl, logger, blockReader); err != nil {
		return fmt.Errorf("DumpBlocks: %w", err)
	}
	if err := snapshots.ReopenFolder(); err != nil {
		return fmt.Errorf("reopen: %w", err)
	}
	snapshots.LogStat()
	if notifier != nil && !reflect.ValueOf(notifier).IsNil() { // notify about new snapshots of any size
		notifier.OnNewSnapshot()
	}
	merger := NewMerger(tmpDir, workers, lvl, chainID, notifier, logger)
	rangesToMerge := merger.FindMergeRanges(snapshots.Ranges())
	if len(rangesToMerge) == 0 {
		return nil
	}
	err := merger.Merge(ctx, snapshots, rangesToMerge, snapshots.Dir(), true /* doIndex */)
	if err != nil {
		return err
	}
	if err := snapshots.ReopenFolder(); err != nil {
		return fmt.Errorf("reopen: %w", err)
	}
	snapshots.LogStat()
	if notifier != nil && !reflect.ValueOf(notifier).IsNil() { // notify about new snapshots of any size
		notifier.OnNewSnapshot()
	}

	if downloader != nil && !reflect.ValueOf(downloader).IsNil() {
		downloadRequest := make([]DownloadRequest, 0, len(rangesToMerge))
		for i := range rangesToMerge {
			downloadRequest = append(downloadRequest, NewDownloadRequest(&rangesToMerge[i], "", ""))
		}

		if err := RequestSnapshotsDownload(ctx, downloadRequest, downloader); err != nil {
			return err
		}
	}
	return nil
}

func DumpBlocks(ctx context.Context, blockFrom, blockTo, blocksPerFile uint64, tmpDir, snapDir string, lastTxNumInSnapshots uint64, chainDB kv.RoDB, workers int, lvl log.Lvl, logger log.Logger, blockReader services.FullBlockReader) error {
=======
func DumpBlocks(ctx context.Context, blockFrom, blockTo, blocksPerFile uint64, tmpDir, snapDir string, firstTxNum uint64, chainDB kv.RoDB, workers int, lvl log.Lvl, logger log.Logger, blockReader services.FullBlockReader) error {
>>>>>>> 1e9f6a38
	if blocksPerFile == 0 {
		return nil
	}
	chainConfig := fromdb.ChainConfig(chainDB)
	for i := blockFrom; i < blockTo; i = chooseSegmentEnd(i, blockTo, blocksPerFile) {
<<<<<<< HEAD
		if err := dumpBlocksRange(ctx, i, chooseSegmentEnd(i, blockTo, blocksPerFile), tmpDir, snapDir, lastTxNumInSnapshots, chainDB, *chainConfig, workers, lvl, logger, blockReader); err != nil {
=======
		if err := dumpBlocksRange(ctx, i, chooseSegmentEnd(i, blockTo, blocksPerFile), tmpDir, snapDir, firstTxNum, chainDB, *chainConfig, workers, lvl, logger, blockReader); err != nil {
>>>>>>> 1e9f6a38
			return err
		}
	}
	return nil
}

<<<<<<< HEAD
func dumpBlocksRange(ctx context.Context, blockFrom, blockTo uint64, tmpDir, snapDir string, lastTxNumInSnapshots uint64, chainDB kv.RoDB, chainConfig chain.Config, workers int, lvl log.Lvl, logger log.Logger, blockReader services.FullBlockReader) error {
=======
func dumpBlocksRange(ctx context.Context, blockFrom, blockTo uint64, tmpDir, snapDir string, firstTxNum uint64, chainDB kv.RoDB, chainConfig chain.Config, workers int, lvl log.Lvl, logger log.Logger, blockReader services.FullBlockReader) error {
>>>>>>> 1e9f6a38
	chainId, _ := uint256.FromBig(chainConfig.ChainID)
	logEvery := time.NewTicker(20 * time.Second)
	defer logEvery.Stop()

	{
		segName := snaptype.SegmentFileName(blockFrom, blockTo, snaptype.Headers)
		f, _ := snaptype.ParseFileName(snapDir, segName)

		sn, err := compress.NewCompressor(ctx, "Snapshot Headers", f.Path, tmpDir, compress.MinPatternScore, workers, log.LvlTrace, logger)
		if err != nil {
			return err
		}
		defer sn.Close()
		if err := DumpHeaders(ctx, chainDB, blockFrom, blockTo, workers, lvl, logger, func(v []byte) error {
			return sn.AddWord(v)
		}); err != nil {
			return fmt.Errorf("DumpHeaders: %w", err)
		}
		if err := sn.Compress(); err != nil {
			return fmt.Errorf("compress: %w", err)
		}

		p := &background.Progress{}
		if err := buildIdx(ctx, f, *chainId, tmpDir, p, lvl, logger); err != nil {
			return err
		}
	}

	{
		segName := snaptype.SegmentFileName(blockFrom, blockTo, snaptype.Bodies)
		f, _ := snaptype.ParseFileName(snapDir, segName)

		sn, err := compress.NewCompressor(ctx, "Snapshot Bodies", f.Path, tmpDir, compress.MinPatternScore, workers, log.LvlTrace, logger)
		if err != nil {
			return err
		}
		defer sn.Close()
<<<<<<< HEAD
		if err := DumpBodies(ctx, chainDB, blockFrom, blockTo, lastTxNumInSnapshots, workers, lvl, logger, func(v []byte) error {
=======
		if err := DumpBodies(ctx, chainDB, blockFrom, blockTo, firstTxNum, workers, lvl, logger, func(v []byte) error {
>>>>>>> 1e9f6a38
			return sn.AddWord(v)
		}); err != nil {
			return fmt.Errorf("DumpBodies: %w", err)
		}
		if err := sn.Compress(); err != nil {
			return fmt.Errorf("compress: %w", err)
		}

		p := &background.Progress{}
		if err := buildIdx(ctx, f, *chainId, tmpDir, p, lvl, logger); err != nil {
			return err
		}
	}

	{
		segName := snaptype.SegmentFileName(blockFrom, blockTo, snaptype.Transactions)
		f, _ := snaptype.ParseFileName(snapDir, segName)

		sn, err := compress.NewCompressor(ctx, "Snapshot Txs", f.Path, tmpDir, compress.MinPatternScore, workers, log.LvlTrace, logger)
		if err != nil {
			return fmt.Errorf("NewCompressor: %w, %s", err, f.Path)
		}
		defer sn.Close()

		expectedCount, err := DumpTxs(ctx, chainDB, blockFrom, blockTo, &chainConfig, workers, lvl, logger, func(v []byte) error {
			return sn.AddWord(v)
		}, blockReader.TxsV3Enabled())
		if err != nil {
			return fmt.Errorf("DumpTxs: %w", err)
		}
		if expectedCount != sn.Count() {
			return fmt.Errorf("incorrect tx count: %d, expected from db: %d", sn.Count(), expectedCount)
		}
		snapDir, fileName := filepath.Split(f.Path)
		ext := filepath.Ext(fileName)
		logger.Log(lvl, "[snapshots] Compression", "ratio", sn.Ratio.String(), "file", fileName[:len(fileName)-len(ext)])

		_, expectedCount, err = txsAmountBasedOnBodiesSnapshots(snapDir, blockFrom, blockTo)
		if err != nil {
			return err
		}
		if expectedCount != sn.Count() {
			return fmt.Errorf("incorrect tx count: %d, expected from snapshots: %d", sn.Count(), expectedCount)
		}
		if err := sn.Compress(); err != nil {
			return fmt.Errorf("compress: %w", err)
		}

		p := &background.Progress{}
		if err := buildIdx(ctx, f, *chainId, tmpDir, p, lvl, logger); err != nil {
			return err
		}
	}

	return nil
}

func hasIdxFile(sn *snaptype.FileInfo, logger log.Logger) bool {
	stat, err := os.Stat(sn.Path)
	if err != nil {
		return false
	}
	dir, _ := filepath.Split(sn.Path)
	fName := snaptype.IdxFileName(sn.From, sn.To, sn.T.String())
	var result = true
	switch sn.T {
	case snaptype.Headers:
		idx, err := recsplit.OpenIndex(path.Join(dir, fName))
		if err != nil {
			return false
		}
		// If index was created before the segment file, it needs to be ignored (and rebuilt)
		if idx.ModTime().Before(stat.ModTime()) {
			logger.Warn("Index file has timestamp before segment file, will be recreated", "segfile", sn.Path, "segtime", stat.ModTime(), "idxfile", fName, "idxtime", idx.ModTime())
			result = false
		}
		_ = idx.Close()
	case snaptype.Bodies:
		idx, err := recsplit.OpenIndex(path.Join(dir, fName))
		if err != nil {
			return false
		}
		// If index was created before the segment file, it needs to be ignored (and rebuilt)
		if idx.ModTime().Before(stat.ModTime()) {
			logger.Warn("Index file has timestamp before segment file, will be recreated", "segfile", sn.Path, "segtime", stat.ModTime(), "idxfile", fName, "idxtime", idx.ModTime())
			result = false
		}
		_ = idx.Close()
	case snaptype.Transactions:
		idx, err := recsplit.OpenIndex(path.Join(dir, fName))
		if err != nil {
			return false
		}
		// If index was created before the segment file, it needs to be ignored (and rebuilt)
		if idx.ModTime().Before(stat.ModTime()) {
			log.Warn("Index file has timestamp before segment file, will be recreated", "segfile", sn.Path, "segtime", stat.ModTime(), "idxfile", fName, "idxtime", idx.ModTime())
			result = false
		}
		_ = idx.Close()

		fName = snaptype.IdxFileName(sn.From, sn.To, snaptype.Transactions2Block.String())
		idx, err = recsplit.OpenIndex(path.Join(dir, fName))
		if err != nil {
			return false
		}
		// If index was created before the segment file, it needs to be ignored (and rebuilt)
		if idx.ModTime().Before(stat.ModTime()) {
			logger.Warn("Index file has timestamp before segment file, will be recreated", "segfile", sn.Path, "segtime", stat.ModTime(), "idxfile", fName, "idxtime", idx.ModTime())
			result = false
		}
		_ = idx.Close()
	}
	return result
}

// DumpTxs - [from, to)
// Format: hash[0]_1byte + sender_address_2bytes + txnRlp
<<<<<<< HEAD
func DumpTxs(ctx context.Context, db kv.RoDB, blockFrom, blockTo uint64, workers int, lvl log.Lvl, logger log.Logger, collect func([]byte) error, txsV3 bool) (firstTxID, expectedCount uint64, err error) {
=======
func DumpTxs(ctx context.Context, db kv.RoDB, blockFrom, blockTo uint64, chainConfig *chain.Config, workers int, lvl log.Lvl, logger log.Logger, collect func([]byte) error) (expectedCount int, err error) {
>>>>>>> 1e9f6a38
	logEvery := time.NewTicker(20 * time.Second)
	defer logEvery.Stop()
	warmupCtx, cancel := context.WithCancel(ctx)
	defer cancel()

	chainID, _ := uint256.FromBig(chainConfig.ChainID)

	var prevTxID uint64
	numBuf := make([]byte, binary.MaxVarintLen64)
	parseCtx := types2.NewTxParseContext(*chainID)
	parseCtx.WithSender(false)
	slot := types2.TxSlot{}
	var sender [20]byte
	parse := func(v, valueBuf []byte, senders []common2.Address, j int) ([]byte, error) {
		if _, err := parseCtx.ParseTransaction(v, 0, &slot, sender[:], false /* hasEnvelope */, nil); err != nil {
			return valueBuf, err
		}
		if len(senders) > 0 {
			sender = senders[j]
		}

		valueBuf = valueBuf[:0]
		valueBuf = append(valueBuf, slot.IDHash[:1]...)
		valueBuf = append(valueBuf, sender[:]...)
		valueBuf = append(valueBuf, v...)
		return valueBuf, nil
	}
	valueBuf := make([]byte, 16*4096)
	addSystemTx := func(tx kv.Tx, txId uint64) error {
		binary.BigEndian.PutUint64(numBuf, txId)
		tv, err := tx.GetOne(kv.EthTx, numBuf[:8])
		if err != nil {
			return err
		}
		if tv == nil {
			if err := collect(nil); err != nil {
				return err
			}
			return nil
		}

		parseCtx.WithSender(false)
		valueBuf, err = parse(tv, valueBuf, nil, 0)
		if err != nil {
			return err
		}
		if err := collect(valueBuf); err != nil {
			return err
		}
		return nil
	}

	doWarmup, warmupTxs, warmupSenders := blockTo-blockFrom >= 100_000 && workers > 4, &atomic.Bool{}, &atomic.Bool{}
	from := hexutility.EncodeTs(blockFrom)
	if err := kv.BigChunks(db, kv.HeaderCanonical, from, func(tx kv.Tx, k, v []byte) (bool, error) {
		blockNum := binary.BigEndian.Uint64(k)
		if blockNum >= blockTo { // [from, to)
			return false, nil
		}

		h := common2.BytesToHash(v)
		dataRLP := rawdb.ReadStorageBodyRLP(tx, h, blockNum)
		if dataRLP == nil {
			return false, fmt.Errorf("body not found: %d, %x", blockNum, h)
		}
		var body types.BodyForStorage
		if e := rlp.DecodeBytes(dataRLP, &body); e != nil {
			return false, e
		}
		if body.TxAmount == 0 {
			return true, nil
		}
		expectedCount += int(body.TxAmount)

		if doWarmup && !warmupSenders.Load() && blockNum%1_000 == 0 {
			clean := kv.ReadAhead(warmupCtx, db, warmupSenders, kv.Senders, hexutility.EncodeTs(blockNum), 10_000)
			defer clean()
		}
		if doWarmup && !warmupTxs.Load() && blockNum%1_000 == 0 {
			clean := kv.ReadAhead(warmupCtx, db, warmupTxs, kv.EthTx, hexutility.EncodeTs(body.BaseTxId), 100*10_000)
			defer clean()
		}
		senders, err := rawdb.ReadSenders(tx, h, blockNum)
		if err != nil {
			return false, err
		}

		j := 0

		if err := addSystemTx(tx, body.BaseTxId); err != nil {
			return false, err
		}
		if prevTxID > 0 {
			prevTxID++
		} else {
			prevTxID = body.BaseTxId
		}
		if txsV3 {
			binary.BigEndian.PutUint64(numBuf, blockNum)
		} else {
			binary.BigEndian.PutUint64(numBuf, body.BaseTxId+1)
		}
		if err := tx.ForAmount(kv.EthTx, numBuf[:8], body.TxAmount-2, func(tk, tv []byte) error {
			if txsV3 {

			} else {
				id := binary.BigEndian.Uint64(tk)
				if prevTxID != 0 && id != prevTxID+1 {
					panic(fmt.Sprintf("no gaps in tx ids are allowed: block %d does jump from %d to %d", blockNum, prevTxID, id))
				}
				prevTxID = id
			}
			parseCtx.WithSender(len(senders) == 0)
			valueBuf, err = parse(tv, valueBuf, senders, j)
			if err != nil {
				return fmt.Errorf("%w, block: %d", err, blockNum)
			}
			// first tx byte => sender adress => tx rlp
			if err := collect(valueBuf); err != nil {
				return err
			}
			j++

			return nil
		}); err != nil {
			return false, fmt.Errorf("ForAmount: %w", err)
		}

		if err := addSystemTx(tx, body.BaseTxId+uint64(body.TxAmount)-1); err != nil {
			return false, err
		}
		prevTxID++

		select {
		case <-ctx.Done():
			return false, ctx.Err()
		case <-logEvery.C:
			var m runtime.MemStats
			if lvl >= log.LvlInfo {
				dbg.ReadMemStats(&m)
			}
			logger.Log(lvl, "[snapshots] Dumping txs", "block num", blockNum,
				"alloc", common2.ByteCount(m.Alloc), "sys", common2.ByteCount(m.Sys),
			)
		default:
		}
		return true, nil
	}); err != nil {
		return 0, fmt.Errorf("BigChunks: %w", err)
	}
	return expectedCount, nil
}

// DumpHeaders - [from, to)
func DumpHeaders(ctx context.Context, db kv.RoDB, blockFrom, blockTo uint64, workers int, lvl log.Lvl, logger log.Logger, collect func([]byte) error) error {
	logEvery := time.NewTicker(20 * time.Second)
	defer logEvery.Stop()

	key := make([]byte, 8+32)
	from := hexutility.EncodeTs(blockFrom)
	if err := kv.BigChunks(db, kv.HeaderCanonical, from, func(tx kv.Tx, k, v []byte) (bool, error) {
		blockNum := binary.BigEndian.Uint64(k)
		if blockNum >= blockTo {
			return false, nil
		}
		copy(key, k)
		copy(key[8:], v)
		dataRLP, err := tx.GetOne(kv.Headers, key)
		if err != nil {
			return false, err
		}
		if dataRLP == nil {
			return false, fmt.Errorf("header missed in db: block_num=%d,  hash=%x", blockNum, v)
		}
		h := types.Header{}
		if err := rlp.DecodeBytes(dataRLP, &h); err != nil {
			return false, err
		}

		value := make([]byte, len(dataRLP)+1) // first_byte_of_header_hash + header_rlp
		value[0] = h.Hash()[0]
		copy(value[1:], dataRLP)
		if err := collect(value); err != nil {
			return false, err
		}

		select {
		case <-ctx.Done():
			return false, ctx.Err()
		case <-logEvery.C:
			var m runtime.MemStats
			if lvl >= log.LvlInfo {
				dbg.ReadMemStats(&m)
			}
			logger.Log(lvl, "[snapshots] Dumping headers", "block num", blockNum,
				"alloc", common2.ByteCount(m.Alloc), "sys", common2.ByteCount(m.Sys),
			)
		default:
		}
		return true, nil
	}); err != nil {
		return err
	}
	return nil
}

// DumpBodies - [from, to)
<<<<<<< HEAD
func DumpBodies(ctx context.Context, db kv.RoDB, blockFrom, blockTo uint64, lastTxNumInSnapshots uint64, workers int, lvl log.Lvl, logger log.Logger, collect func([]byte) error) error {
=======
func DumpBodies(ctx context.Context, db kv.RoDB, blockFrom, blockTo uint64, firstTxNum uint64, workers int, lvl log.Lvl, logger log.Logger, collect func([]byte) error) error {
>>>>>>> 1e9f6a38
	logEvery := time.NewTicker(20 * time.Second)
	defer logEvery.Stop()

	blockNumByteLength := 8
	blockHashByteLength := 32
	key := make([]byte, blockNumByteLength+blockHashByteLength)
	from := hexutility.EncodeTs(blockFrom)
	if err := kv.BigChunks(db, kv.HeaderCanonical, from, func(tx kv.Tx, k, v []byte) (bool, error) {
		blockNum := binary.BigEndian.Uint64(k)
		if blockNum >= blockTo {
			return false, nil
		}
		copy(key, k)
		copy(key[8:], v)
		dataRLP, err := tx.GetOne(kv.BlockBody, key)
		if err != nil {
			return false, err
		}
		if dataRLP == nil {
			logger.Warn("header missed", "block_num", blockNum, "hash", hex.EncodeToString(v))
			return true, nil
		}
		body := &types.BodyForStorage{}
		if err = rlp.DecodeBytes(dataRLP, body); err != nil {
			return false, err
		}
<<<<<<< HEAD
		body.BaseTxId = lastTxNumInSnapshots
		lastTxNumInSnapshots += uint64(body.TxAmount)
=======
		body.BaseTxId = firstTxNum
		firstTxNum += uint64(body.TxAmount)
>>>>>>> 1e9f6a38
		dataRLP, err = rlp.EncodeToBytes(body)
		if err != nil {
			return false, err
		}

		if err := collect(dataRLP); err != nil {
			return false, err
		}

		select {
		case <-ctx.Done():
			return false, ctx.Err()
		case <-logEvery.C:
			var m runtime.MemStats
			if lvl >= log.LvlInfo {
				dbg.ReadMemStats(&m)
			}
			logger.Log(lvl, "[snapshots] Wrote into file", "block num", blockNum,
				"alloc", common2.ByteCount(m.Alloc), "sys", common2.ByteCount(m.Sys),
			)
		default:
		}
		return true, nil
	}); err != nil {
		return err
	}

	return nil
}

var EmptyTxHash = common2.Hash{}

func txsAmountBasedOnBodiesSnapshots(snapDir string, blockFrom, blockTo uint64) (firstTxID uint64, expectedCount int, err error) {
	bodySegmentPath := filepath.Join(snapDir, snaptype.SegmentFileName(blockFrom, blockTo, snaptype.Bodies))
	bodiesSegment, err := compress.NewDecompressor(bodySegmentPath)
	if err != nil {
		return
	}
	defer bodiesSegment.Close()

	gg := bodiesSegment.MakeGetter()
	buf, _ := gg.Next(nil)
	firstBody := &types.BodyForStorage{}
	if err = rlp.DecodeBytes(buf, firstBody); err != nil {
		return
	}
	firstTxID = firstBody.BaseTxId

	lastBody := new(types.BodyForStorage)
	i := uint64(0)
	for gg.HasNext() {
		i++
		if i == blockTo-blockFrom-1 {
			buf, _ = gg.Next(buf[:0])
			if err = rlp.DecodeBytes(buf, lastBody); err != nil {
				return
			}
			if gg.HasNext() {
				panic(1)
			}
		} else {
			gg.Skip()
		}
	}

	expectedCount = int(lastBody.BaseTxId+uint64(lastBody.TxAmount)) - int(firstBody.BaseTxId)
	return
}

func TransactionsIdx(ctx context.Context, chainID uint256.Int, blockFrom, blockTo uint64, snapDir string, tmpDir string, p *background.Progress, lvl log.Lvl, logger log.Logger) (err error) {
	defer func() {
		if rec := recover(); rec != nil {
			err = fmt.Errorf("TransactionsIdx: at=%d-%d, %v, %s", blockFrom, blockTo, rec, dbg.Stack())
		}
	}()
	firstBlockNum := blockFrom
	firstTxID, expectedCount, err := txsAmountBasedOnBodiesSnapshots(snapDir, blockFrom, blockTo)
	if err != nil {
		return err
	}
	bodySegmentPath := filepath.Join(snapDir, snaptype.SegmentFileName(blockFrom, blockTo, snaptype.Bodies))
	bodiesSegment, err := compress.NewDecompressor(bodySegmentPath)
	if err != nil {
		return
	}
	defer bodiesSegment.Close()

	segFileName := snaptype.SegmentFileName(blockFrom, blockTo, snaptype.Transactions)
	segmentFilePath := filepath.Join(snapDir, segFileName)
	d, err := compress.NewDecompressor(segmentFilePath)
	if err != nil {
		return err
	}
	defer d.Close()
	if d.Count() != expectedCount {
		return fmt.Errorf("TransactionsIdx: at=%d-%d, pre index building, expect: %d, got %d", blockFrom, blockTo, expectedCount, d.Count())
	}
	p.Name.Store(&segFileName)
	p.Total.Store(uint64(d.Count() * 2))

	txnHashIdx, err := recsplit.NewRecSplit(recsplit.RecSplitArgs{
		KeyCount:    d.Count(),
		Enums:       true,
		BucketSize:  2000,
		LeafSize:    8,
		TmpDir:      tmpDir,
		IndexFile:   filepath.Join(snapDir, snaptype.IdxFileName(blockFrom, blockTo, snaptype.Transactions.String())),
		BaseDataID:  firstTxID,
		EtlBufLimit: etl.BufferOptimalSize / 2,
	}, logger)
	if err != nil {
		return err
	}
	txnHash2BlockNumIdx, err := recsplit.NewRecSplit(recsplit.RecSplitArgs{
		KeyCount:    d.Count(),
		Enums:       false,
		BucketSize:  2000,
		LeafSize:    8,
		TmpDir:      tmpDir,
		IndexFile:   filepath.Join(snapDir, snaptype.IdxFileName(blockFrom, blockTo, snaptype.Transactions2Block.String())),
		BaseDataID:  firstBlockNum,
		EtlBufLimit: etl.BufferOptimalSize / 2,
	}, logger)
	if err != nil {
		return err
	}
	txnHashIdx.LogLvl(log.LvlDebug)
	txnHash2BlockNumIdx.LogLvl(log.LvlDebug)

	parseCtx := types2.NewTxParseContext(chainID)
	parseCtx.WithSender(false)
	slot := types2.TxSlot{}
	bodyBuf, word := make([]byte, 0, 4096), make([]byte, 0, 4096)

	defer d.EnableMadvNormal().DisableReadAhead()
	defer bodiesSegment.EnableMadvNormal().DisableReadAhead()

RETRY:
	g, bodyGetter := d.MakeGetter(), bodiesSegment.MakeGetter()
	var i, offset, nextPos uint64
	blockNum := firstBlockNum
	body := &types.BodyForStorage{}

	bodyBuf, _ = bodyGetter.Next(bodyBuf[:0])
	if err := rlp.DecodeBytes(bodyBuf, body); err != nil {
		return err
	}

	for g.HasNext() {
		p.Processed.Add(1)
		word, nextPos = g.Next(word[:0])
		select {
		case <-ctx.Done():
			return ctx.Err()
		default:
		}

		for body.BaseTxId+uint64(body.TxAmount) <= firstTxID+i { // skip empty blocks
			if !bodyGetter.HasNext() {
				return fmt.Errorf("not enough bodies")
			}

			bodyBuf, _ = bodyGetter.Next(bodyBuf[:0])
			if err := rlp.DecodeBytes(bodyBuf, body); err != nil {
				return err
			}

			blockNum++
		}
		firstTxByteAndlengthOfAddress := 21
		isSystemTx := len(word) == 0
		if isSystemTx { // system-txs hash:pad32(txnID)
			binary.BigEndian.PutUint64(slot.IDHash[:], firstTxID+i)
		} else {
			if _, err = parseCtx.ParseTransaction(word[firstTxByteAndlengthOfAddress:], 0, &slot, nil, true /* hasEnvelope */, nil /* validateHash */); err != nil {
				return fmt.Errorf("ParseTransaction: %w, blockNum: %d, i: %d", err, blockNum, i)
			}
		}

		if err := txnHashIdx.AddKey(slot.IDHash[:], offset); err != nil {
			return err
		}
		if err := txnHash2BlockNumIdx.AddKey(slot.IDHash[:], blockNum); err != nil {
			return err
		}

		i++
		offset = nextPos
	}

	if int(i) != expectedCount {
		return fmt.Errorf("TransactionsIdx: at=%d-%d, post index building, expect: %d, got %d", blockFrom, blockTo, expectedCount, i)
	}

	if err := txnHashIdx.Build(); err != nil {
		if errors.Is(err, recsplit.ErrCollision) {
			logger.Warn("Building recsplit. Collision happened. It's ok. Restarting with another salt...", "err", err)
			txnHashIdx.ResetNextSalt()
			txnHash2BlockNumIdx.ResetNextSalt()
			goto RETRY
		}
		return fmt.Errorf("txnHashIdx: %w", err)
	}
	if err := txnHash2BlockNumIdx.Build(); err != nil {
		if errors.Is(err, recsplit.ErrCollision) {
			logger.Warn("Building recsplit. Collision happened. It's ok. Restarting with another salt...", "err", err)
			txnHashIdx.ResetNextSalt()
			txnHash2BlockNumIdx.ResetNextSalt()
			goto RETRY
		}
		return fmt.Errorf("txnHash2BlockNumIdx: %w", err)
	}

	return nil
}

// HeadersIdx - headerHash -> offset (analog of kv.HeaderNumber)
func HeadersIdx(ctx context.Context, segmentFilePath string, firstBlockNumInSegment uint64, tmpDir string, p *background.Progress, lvl log.Lvl, logger log.Logger) (err error) {
	defer func() {
		if rec := recover(); rec != nil {
			_, fName := filepath.Split(segmentFilePath)
			err = fmt.Errorf("HeadersIdx: at=%s, %v, %s", fName, rec, dbg.Stack())
		}
	}()

	d, err := compress.NewDecompressor(segmentFilePath)
	if err != nil {
		return err
	}
	defer d.Close()

	_, fname := filepath.Split(segmentFilePath)
	p.Name.Store(&fname)
	p.Total.Store(uint64(d.Count()))

	hasher := crypto.NewKeccakState()
	defer cryptopool.ReturnToPoolKeccak256(hasher)
	var h common2.Hash
	if err := Idx(ctx, d, firstBlockNumInSegment, tmpDir, log.LvlDebug, func(idx *recsplit.RecSplit, i, offset uint64, word []byte) error {
		p.Processed.Add(1)
		headerRlp := word[1:]
		hasher.Reset()
		hasher.Write(headerRlp)
		hasher.Read(h[:])
		if err := idx.AddKey(h[:], offset); err != nil {
			return err
		}
		return nil
	}, logger); err != nil {
		return fmt.Errorf("HeadersIdx: %w", err)
	}
	return nil
}

func BodiesIdx(ctx context.Context, segmentFilePath string, firstBlockNumInSegment uint64, tmpDir string, p *background.Progress, lvl log.Lvl, logger log.Logger) (err error) {
	defer func() {
		if rec := recover(); rec != nil {
			_, fName := filepath.Split(segmentFilePath)
			err = fmt.Errorf("BodiesIdx: at=%s, %v, %s", fName, rec, dbg.Stack())
		}
	}()

	num := make([]byte, 8)

	d, err := compress.NewDecompressor(segmentFilePath)
	if err != nil {
		return err
	}
	defer d.Close()

	_, fname := filepath.Split(segmentFilePath)
	p.Name.Store(&fname)
	p.Total.Store(uint64(d.Count()))

	if err := Idx(ctx, d, firstBlockNumInSegment, tmpDir, log.LvlDebug, func(idx *recsplit.RecSplit, i, offset uint64, word []byte) error {
		p.Processed.Add(1)
		n := binary.PutUvarint(num, i)
		if err := idx.AddKey(num[:n], offset); err != nil {
			return err
		}
		return nil
	}, logger); err != nil {
		return fmt.Errorf("BodyNumberIdx: %w", err)
	}
	return nil
}

// Idx - iterate over segment and building .idx file
func Idx(ctx context.Context, d *compress.Decompressor, firstDataID uint64, tmpDir string, lvl log.Lvl, walker func(idx *recsplit.RecSplit, i, offset uint64, word []byte) error, logger log.Logger) error {
	segmentFileName := d.FilePath()
	var extension = filepath.Ext(segmentFileName)
	var idxFilePath = segmentFileName[0:len(segmentFileName)-len(extension)] + ".idx"

	rs, err := recsplit.NewRecSplit(recsplit.RecSplitArgs{
		KeyCount:   d.Count(),
		Enums:      true,
		BucketSize: 2000,
		LeafSize:   8,
		TmpDir:     tmpDir,
		IndexFile:  idxFilePath,
		BaseDataID: firstDataID,
	}, logger)
	if err != nil {
		return err
	}
	rs.LogLvl(log.LvlDebug)

	defer d.EnableMadvNormal().DisableReadAhead()

RETRY:
	g := d.MakeGetter()
	var i, offset, nextPos uint64
	word := make([]byte, 0, 4096)
	for g.HasNext() {
		word, nextPos = g.Next(word[:0])
		if err := walker(rs, i, offset, word); err != nil {
			return err
		}
		i++
		offset = nextPos

		select {
		case <-ctx.Done():
			return ctx.Err()
		default:
		}
	}
	if err = rs.Build(); err != nil {
		if errors.Is(err, recsplit.ErrCollision) {
			logger.Info("Building recsplit. Collision happened. It's ok. Restarting with another salt...", "err", err)
			rs.ResetNextSalt()
			goto RETRY
		}
		return err
	}
	return nil
}

func ForEachHeader(ctx context.Context, s *RoSnapshots, walker func(header *types.Header) error) error {
	r := bytes.NewReader(nil)
	word := make([]byte, 0, 2*4096)

	view := s.View()
	defer view.Close()

	for _, sn := range view.Headers() {
		if err := sn.seg.WithReadAhead(func() error {
			g := sn.seg.MakeGetter()
			for g.HasNext() {
				word, _ = g.Next(word[:0])
				var header types.Header
				r.Reset(word[1:])
				if err := rlp.Decode(r, &header); err != nil {
					return err
				}
				if err := walker(&header); err != nil {
					return err
				}
			}
			return nil
		}); err != nil {
			return err
		}
	}

	return nil
}

type Merger struct {
	lvl             log.Lvl
	compressWorkers int
	tmpDir          string
	chainID         uint256.Int
	notifier        DBEventNotifier
	logger          log.Logger
}

func NewMerger(tmpDir string, compressWorkers int, lvl log.Lvl, chainID uint256.Int, notifier DBEventNotifier, logger log.Logger) *Merger {
	return &Merger{tmpDir: tmpDir, compressWorkers: compressWorkers, lvl: lvl, chainID: chainID, notifier: notifier, logger: logger}
}

type Range struct {
	from, to uint64
}

func (r Range) String() string { return fmt.Sprintf("%dk-%dk", r.from/1000, r.to/1000) }

func (*Merger) FindMergeRanges(currentRanges []Range) (toMerge []Range) {
	for i := len(currentRanges) - 1; i > 0; i-- {
		r := currentRanges[i]
		if r.to-r.from >= snaptype.Erigon2SegmentSize { // is complete .seg
			continue
		}

		for _, span := range []uint64{500_000, 100_000, 10_000} {
			if r.to%span != 0 {
				continue
			}
			if r.to-r.from == span {
				break
			}
			aggFrom := r.to - span
			toMerge = append(toMerge, Range{from: aggFrom, to: r.to})
			for currentRanges[i].from > aggFrom {
				i--
			}
			break
		}
	}
	slices.SortFunc(toMerge, func(i, j Range) bool { return i.from < j.from })
	return toMerge
}

type View struct {
	s      *RoSnapshots
	closed bool
}

func (s *RoSnapshots) View() *View {
	v := &View{s: s}
	v.s.Headers.lock.RLock()
	v.s.Bodies.lock.RLock()
	v.s.Txs.lock.RLock()
	return v
}

func (v *View) Close() {
	if v.closed {
		return
	}
	v.closed = true
	v.s.Headers.lock.RUnlock()
	v.s.Bodies.lock.RUnlock()
	v.s.Txs.lock.RUnlock()
}
func (v *View) Headers() []*HeaderSegment { return v.s.Headers.segments }
func (v *View) Bodies() []*BodySegment    { return v.s.Bodies.segments }
func (v *View) Txs() []*TxnSegment        { return v.s.Txs.segments }
func (v *View) HeadersSegment(blockNum uint64) (*HeaderSegment, bool) {
	for _, seg := range v.Headers() {
		if !(blockNum >= seg.ranges.from && blockNum < seg.ranges.to) {
			continue
		}
		return seg, true
	}
	return nil, false
}
func (v *View) BodiesSegment(blockNum uint64) (*BodySegment, bool) {
	for _, seg := range v.Bodies() {
		if !(blockNum >= seg.ranges.from && blockNum < seg.ranges.to) {
			continue
		}
		return seg, true
	}
	return nil, false
}
func (v *View) TxsSegment(blockNum uint64) (*TxnSegment, bool) {
	for _, seg := range v.Txs() {
		if !(blockNum >= seg.ranges.from && blockNum < seg.ranges.to) {
			continue
		}
		return seg, true
	}
	return nil, false
}

func (m *Merger) filesByRange(snapshots *RoSnapshots, from, to uint64) (map[snaptype.Type][]string, error) {
	toMerge := map[snaptype.Type][]string{}
	view := snapshots.View()
	defer view.Close()

	hSegments := view.Headers()
	bSegments := view.Bodies()
	tSegments := view.Txs()

	for i, sn := range hSegments {
		if sn.ranges.from < from {
			continue
		}
		if sn.ranges.to > to {
			break
		}
		toMerge[snaptype.Headers] = append(toMerge[snaptype.Headers], hSegments[i].seg.FilePath())
		toMerge[snaptype.Bodies] = append(toMerge[snaptype.Bodies], bSegments[i].seg.FilePath())
		toMerge[snaptype.Transactions] = append(toMerge[snaptype.Transactions], tSegments[i].Seg.FilePath())
	}

	return toMerge, nil
}

// Merge does merge segments in given ranges
func (m *Merger) Merge(ctx context.Context, snapshots *RoSnapshots, mergeRanges []Range, snapDir string, doIndex bool) error {
	if len(mergeRanges) == 0 {
		return nil
	}
	logEvery := time.NewTicker(30 * time.Second)
	defer logEvery.Stop()
	for _, r := range mergeRanges {
		toMerge, err := m.filesByRange(snapshots, r.from, r.to)
		if err != nil {
			return err
		}
		for _, t := range snaptype.AllSnapshotTypes {
			segName := snaptype.SegmentFileName(r.from, r.to, t)
			f, _ := snaptype.ParseFileName(snapDir, segName)
			if err := m.merge(ctx, toMerge[t], f.Path, logEvery); err != nil {
				return fmt.Errorf("mergeByAppendSegments: %w", err)
			}
			if doIndex {
				p := &background.Progress{}
				if err := buildIdx(ctx, f, m.chainID, m.tmpDir, p, m.lvl, m.logger); err != nil {
					return err
				}
			}
		}
		if err := snapshots.ReopenFolder(); err != nil {
			return fmt.Errorf("ReopenSegments: %w", err)
		}
		snapshots.LogStat()
		if m.notifier != nil { // notify about new snapshots of any size
			m.notifier.OnNewSnapshot()
			time.Sleep(1 * time.Second) // i working on blocking API - to ensure client does not use old snapsthos - and then delete them
		}
		for _, t := range snaptype.AllSnapshotTypes {
			m.removeOldFiles(toMerge[t], snapDir)
		}
	}
	m.logger.Log(m.lvl, "[snapshots] Merge done", "from", mergeRanges[0].from)
	return nil
}

func (m *Merger) merge(ctx context.Context, toMerge []string, targetFile string, logEvery *time.Ticker) error {
	var word = make([]byte, 0, 4096)
	var expectedTotal int
	cList := make([]*compress.Decompressor, len(toMerge))
	for i, cFile := range toMerge {
		d, err := compress.NewDecompressor(cFile)
		if err != nil {
			return err
		}
		defer d.Close()
		cList[i] = d
		expectedTotal += d.Count()
	}

	f, err := compress.NewCompressor(ctx, "Snapshots merge", targetFile, m.tmpDir, compress.MinPatternScore, m.compressWorkers, log.LvlTrace, m.logger)
	if err != nil {
		return err
	}
	defer f.Close()

	for _, d := range cList {
		if err := d.WithReadAhead(func() error {
			g := d.MakeGetter()
			for g.HasNext() {
				word, _ = g.Next(word[:0])
				if err := f.AddWord(word); err != nil {
					return err
				}
			}
			return nil
		}); err != nil {
			return err
		}
		d.Close()
	}
	if f.Count() != expectedTotal {
		return fmt.Errorf("unexpected amount after segments merge. got: %d, expected: %d", f.Count(), expectedTotal)
	}
	if err = f.Compress(); err != nil {
		return err
	}
	return nil
}

func (m *Merger) removeOldFiles(toDel []string, snapDir string) {
	for _, f := range toDel {
		_ = os.Remove(f)
		ext := filepath.Ext(f)
		withoutExt := f[:len(f)-len(ext)]
		_ = os.Remove(withoutExt + ".idx")
		isTxnType := strings.HasSuffix(withoutExt, snaptype.Transactions.String())
		if isTxnType {
			_ = os.Remove(withoutExt + "-to-block.idx")
		}
	}
	tmpFiles, err := snaptype.TmpFiles(snapDir)
	if err != nil {
		return
	}
	for _, f := range tmpFiles {
		_ = os.Remove(f)
	}
}

func NewDownloadRequest(ranges *Range, path string, torrentHash string) DownloadRequest {
	return DownloadRequest{
		ranges:      ranges,
		path:        path,
		torrentHash: torrentHash,
	}
}

// RequestSnapshotsDownload - builds the snapshots download request and downloads them
func RequestSnapshotsDownload(ctx context.Context, downloadRequest []DownloadRequest, downloader proto_downloader.DownloaderClient) error {
	// start seed large .seg of large size
	req := BuildProtoRequest(downloadRequest)
	if _, err := downloader.Download(ctx, req); err != nil {
		return err
	}
	return nil
}

func BuildProtoRequest(downloadRequest []DownloadRequest) *proto_downloader.DownloadRequest {
	req := &proto_downloader.DownloadRequest{Items: make([]*proto_downloader.DownloadItem, 0, len(snaptype.AllSnapshotTypes))}
	for _, r := range downloadRequest {
		if r.path != "" {
			if r.torrentHash != "" {
				req.Items = append(req.Items, &proto_downloader.DownloadItem{
					TorrentHash: downloadergrpc.String2Proto(r.torrentHash),
					Path:        r.path,
				})
			} else {
				req.Items = append(req.Items, &proto_downloader.DownloadItem{
					Path: r.path,
				})
			}
		} else {
			if r.ranges.to-r.ranges.from != snaptype.Erigon2SegmentSize {
				continue
			}
			for _, t := range snaptype.AllSnapshotTypes {
				req.Items = append(req.Items, &proto_downloader.DownloadItem{
					Path: snaptype.SegmentFileName(r.ranges.from, r.ranges.to, t),
				})
			}
		}
	}
	return req
}<|MERGE_RESOLUTION|>--- conflicted
+++ resolved
@@ -1066,9 +1066,6 @@
 func (br *BlockRetire) RetireBlocks(ctx context.Context, blockFrom, blockTo uint64, lvl log.Lvl) error {
 	chainConfig := fromdb.ChainConfig(br.db)
 	chainID, _ := uint256.FromBig(chainConfig.ChainID)
-<<<<<<< HEAD
-	return retireBlocks(ctx, blockFrom, blockTo, *chainID, br.tmpDir, br.blockReader, br.db, br.workers, br.downloader, lvl, br.notifier, br.logger)
-=======
 	downloader, notifier, logger, blockReader, tmpDir, db, workers := br.downloader, br.notifier, br.logger, br.blockReader, br.tmpDir, br.db, br.workers
 	logger.Log(lvl, "[snapshots] Retire Blocks", "range", fmt.Sprintf("%dk-%dk", blockFrom/1000, blockTo/1000))
 	snapshots := blockReader.Snapshots().(*RoSnapshots)
@@ -1113,7 +1110,6 @@
 		}
 	}
 	return nil
->>>>>>> 1e9f6a38
 }
 
 func (br *BlockRetire) PruneAncientBlocks(tx kv.RwTx, limit int) error {
@@ -1160,80 +1156,20 @@
 	OnNewSnapshot()
 }
 
-<<<<<<< HEAD
-func retireBlocks(ctx context.Context, blockFrom, blockTo uint64, chainID uint256.Int, tmpDir string,
-	blockReader services.FullBlockReader, db kv.RoDB, workers int, downloader proto_downloader.DownloaderClient,
-	lvl log.Lvl, notifier DBEventNotifier, logger log.Logger) error {
-	logger.Log(lvl, "[snapshots] Retire Blocks", "range", fmt.Sprintf("%dk-%dk", blockFrom/1000, blockTo/1000))
-	snapshots := blockReader.Snapshots().(*RoSnapshots)
-	lastTxNumInSnapshots := blockReader.(*BlockReader).LastTxNumInSnapshots()
-
-	// in future we will do it in background
-	if err := DumpBlocks(ctx, blockFrom, blockTo, snaptype.Erigon2SegmentSize, tmpDir, snapshots.Dir(), lastTxNumInSnapshots, db, workers, lvl, logger, blockReader); err != nil {
-		return fmt.Errorf("DumpBlocks: %w", err)
-	}
-	if err := snapshots.ReopenFolder(); err != nil {
-		return fmt.Errorf("reopen: %w", err)
-	}
-	snapshots.LogStat()
-	if notifier != nil && !reflect.ValueOf(notifier).IsNil() { // notify about new snapshots of any size
-		notifier.OnNewSnapshot()
-	}
-	merger := NewMerger(tmpDir, workers, lvl, chainID, notifier, logger)
-	rangesToMerge := merger.FindMergeRanges(snapshots.Ranges())
-	if len(rangesToMerge) == 0 {
-		return nil
-	}
-	err := merger.Merge(ctx, snapshots, rangesToMerge, snapshots.Dir(), true /* doIndex */)
-	if err != nil {
-		return err
-	}
-	if err := snapshots.ReopenFolder(); err != nil {
-		return fmt.Errorf("reopen: %w", err)
-	}
-	snapshots.LogStat()
-	if notifier != nil && !reflect.ValueOf(notifier).IsNil() { // notify about new snapshots of any size
-		notifier.OnNewSnapshot()
-	}
-
-	if downloader != nil && !reflect.ValueOf(downloader).IsNil() {
-		downloadRequest := make([]DownloadRequest, 0, len(rangesToMerge))
-		for i := range rangesToMerge {
-			downloadRequest = append(downloadRequest, NewDownloadRequest(&rangesToMerge[i], "", ""))
-		}
-
-		if err := RequestSnapshotsDownload(ctx, downloadRequest, downloader); err != nil {
-			return err
-		}
-	}
-	return nil
-}
-
-func DumpBlocks(ctx context.Context, blockFrom, blockTo, blocksPerFile uint64, tmpDir, snapDir string, lastTxNumInSnapshots uint64, chainDB kv.RoDB, workers int, lvl log.Lvl, logger log.Logger, blockReader services.FullBlockReader) error {
-=======
 func DumpBlocks(ctx context.Context, blockFrom, blockTo, blocksPerFile uint64, tmpDir, snapDir string, firstTxNum uint64, chainDB kv.RoDB, workers int, lvl log.Lvl, logger log.Logger, blockReader services.FullBlockReader) error {
->>>>>>> 1e9f6a38
 	if blocksPerFile == 0 {
 		return nil
 	}
 	chainConfig := fromdb.ChainConfig(chainDB)
 	for i := blockFrom; i < blockTo; i = chooseSegmentEnd(i, blockTo, blocksPerFile) {
-<<<<<<< HEAD
-		if err := dumpBlocksRange(ctx, i, chooseSegmentEnd(i, blockTo, blocksPerFile), tmpDir, snapDir, lastTxNumInSnapshots, chainDB, *chainConfig, workers, lvl, logger, blockReader); err != nil {
-=======
 		if err := dumpBlocksRange(ctx, i, chooseSegmentEnd(i, blockTo, blocksPerFile), tmpDir, snapDir, firstTxNum, chainDB, *chainConfig, workers, lvl, logger, blockReader); err != nil {
->>>>>>> 1e9f6a38
-			return err
-		}
-	}
-	return nil
-}
-
-<<<<<<< HEAD
-func dumpBlocksRange(ctx context.Context, blockFrom, blockTo uint64, tmpDir, snapDir string, lastTxNumInSnapshots uint64, chainDB kv.RoDB, chainConfig chain.Config, workers int, lvl log.Lvl, logger log.Logger, blockReader services.FullBlockReader) error {
-=======
+			return err
+		}
+	}
+	return nil
+}
+
 func dumpBlocksRange(ctx context.Context, blockFrom, blockTo uint64, tmpDir, snapDir string, firstTxNum uint64, chainDB kv.RoDB, chainConfig chain.Config, workers int, lvl log.Lvl, logger log.Logger, blockReader services.FullBlockReader) error {
->>>>>>> 1e9f6a38
 	chainId, _ := uint256.FromBig(chainConfig.ChainID)
 	logEvery := time.NewTicker(20 * time.Second)
 	defer logEvery.Stop()
@@ -1271,11 +1207,7 @@
 			return err
 		}
 		defer sn.Close()
-<<<<<<< HEAD
-		if err := DumpBodies(ctx, chainDB, blockFrom, blockTo, lastTxNumInSnapshots, workers, lvl, logger, func(v []byte) error {
-=======
 		if err := DumpBodies(ctx, chainDB, blockFrom, blockTo, firstTxNum, workers, lvl, logger, func(v []byte) error {
->>>>>>> 1e9f6a38
 			return sn.AddWord(v)
 		}); err != nil {
 			return fmt.Errorf("DumpBodies: %w", err)
@@ -1393,11 +1325,7 @@
 
 // DumpTxs - [from, to)
 // Format: hash[0]_1byte + sender_address_2bytes + txnRlp
-<<<<<<< HEAD
-func DumpTxs(ctx context.Context, db kv.RoDB, blockFrom, blockTo uint64, workers int, lvl log.Lvl, logger log.Logger, collect func([]byte) error, txsV3 bool) (firstTxID, expectedCount uint64, err error) {
-=======
-func DumpTxs(ctx context.Context, db kv.RoDB, blockFrom, blockTo uint64, chainConfig *chain.Config, workers int, lvl log.Lvl, logger log.Logger, collect func([]byte) error) (expectedCount int, err error) {
->>>>>>> 1e9f6a38
+func DumpTxs(ctx context.Context, db kv.RoDB, blockFrom, blockTo uint64, chainConfig *chain.Config, workers int, lvl log.Lvl, logger log.Logger, collect func([]byte) error, txsV3 bool) (expectedCount int, err error) {
 	logEvery := time.NewTicker(20 * time.Second)
 	defer logEvery.Stop()
 	warmupCtx, cancel := context.WithCancel(ctx)
@@ -1605,11 +1533,7 @@
 }
 
 // DumpBodies - [from, to)
-<<<<<<< HEAD
-func DumpBodies(ctx context.Context, db kv.RoDB, blockFrom, blockTo uint64, lastTxNumInSnapshots uint64, workers int, lvl log.Lvl, logger log.Logger, collect func([]byte) error) error {
-=======
 func DumpBodies(ctx context.Context, db kv.RoDB, blockFrom, blockTo uint64, firstTxNum uint64, workers int, lvl log.Lvl, logger log.Logger, collect func([]byte) error) error {
->>>>>>> 1e9f6a38
 	logEvery := time.NewTicker(20 * time.Second)
 	defer logEvery.Stop()
 
@@ -1636,13 +1560,8 @@
 		if err = rlp.DecodeBytes(dataRLP, body); err != nil {
 			return false, err
 		}
-<<<<<<< HEAD
-		body.BaseTxId = lastTxNumInSnapshots
-		lastTxNumInSnapshots += uint64(body.TxAmount)
-=======
 		body.BaseTxId = firstTxNum
 		firstTxNum += uint64(body.TxAmount)
->>>>>>> 1e9f6a38
 		dataRLP, err = rlp.EncodeToBytes(body)
 		if err != nil {
 			return false, err
