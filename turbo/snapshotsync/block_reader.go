package snapshotsync

import (
	"bytes"
	"context"
	"encoding/binary"
	"fmt"
	"sync"

	libcommon "github.com/ledgerwatch/erigon-lib/common"
	"github.com/ledgerwatch/erigon-lib/common/dbg"
	"github.com/ledgerwatch/erigon-lib/gointerfaces"
	"github.com/ledgerwatch/erigon-lib/gointerfaces/remote"
	"github.com/ledgerwatch/erigon-lib/kv"
	"github.com/ledgerwatch/erigon-lib/recsplit"

	"github.com/ledgerwatch/erigon/core/rawdb"
	"github.com/ledgerwatch/erigon/core/types"
	"github.com/ledgerwatch/erigon/rlp"
)

<<<<<<< HEAD
const (
	minSize = 64      // 64 is a CPU cache line size
	maxSize = 1 << 25 // 32Mb
)

var bufPool = sync.Pool{
	New: func() any {
		return make([]byte, 0, minSize)
	},
}

func get() []byte {
	buf := bufPool.Get().([]byte)
	buf = buf[:0]
	return buf
}
func put(buf []byte) {
	if len(buf) < maxSize {
		bufPool.Put(buf)
	}
}

// BlockReader can read blocks from db and snapshots
type BlockReader struct {
}

func NewBlockReader() *BlockReader {
	return &BlockReader{}
}

func (back *BlockReader) CanonicalHash(ctx context.Context, tx kv.Getter, blockHeight uint64) (libcommon.Hash, error) {
	return rawdb.ReadCanonicalHash(tx, blockHeight)
}

func (back *BlockReader) Snapshots() *RoSnapshots { return nil }

func (back *BlockReader) Header(ctx context.Context, tx kv.Getter, hash libcommon.Hash, blockHeight uint64) (*types.Header, error) {
	h := rawdb.ReadHeader(tx, hash, blockHeight)
	return h, nil
}

func (back *BlockReader) Body(ctx context.Context, tx kv.Getter, hash libcommon.Hash, blockHeight uint64) (body *types.Body, txAmount uint32, err error) {
	body, _, txAmount = rawdb.ReadBody(tx, hash, blockHeight)
	return body, txAmount, nil
}

func (back *BlockReader) BodyWithTransactions(ctx context.Context, tx kv.Getter, hash libcommon.Hash, blockHeight uint64) (body *types.Body, err error) {
	return rawdb.ReadBodyWithTransactions(tx, hash, blockHeight)
}

func (back *BlockReader) BodyRlp(ctx context.Context, tx kv.Getter, hash libcommon.Hash, blockHeight uint64) (bodyRlp rlp.RawValue, err error) {
	body, _, err := back.Body(ctx, tx, hash, blockHeight)
	if err != nil {
		return nil, err
	}
	bodyRlp, err = rlp.EncodeToBytes(body)
	if err != nil {
		return nil, err
	}
	return bodyRlp, nil
}

func (back *BlockReader) HeaderByNumber(ctx context.Context, tx kv.Getter, blockHeight uint64) (*types.Header, error) {
	h := rawdb.ReadHeaderByNumber(tx, blockHeight)
	return h, nil
}

func (back *BlockReader) HeaderByHash(ctx context.Context, tx kv.Getter, hash libcommon.Hash) (*types.Header, error) {
	return rawdb.ReadHeaderByHash(tx, hash)
}

func (back *BlockReader) BlockWithSenders(ctx context.Context, tx kv.Getter, hash libcommon.Hash, blockHeight uint64) (block *types.Block, senders []libcommon.Address, err error) {
	canonicalHash, err := rawdb.ReadCanonicalHash(tx, blockHeight)
	if err != nil {
		return nil, nil, fmt.Errorf("requested non-canonical hash %x. canonical=%x", hash, canonicalHash)
	}
	if canonicalHash == hash {
		block, senders, err = rawdb.ReadBlockWithSenders(tx, hash, blockHeight)
		if err != nil {
			return nil, nil, err
		}
		return block, senders, nil
	}

	return rawdb.NonCanonicalBlockWithSenders(tx, hash, blockHeight)
}

func (back *BlockReader) TxnLookup(ctx context.Context, tx kv.Getter, txnHash libcommon.Hash) (uint64, bool, error) {
	n, err := rawdb.ReadTxLookupEntry(tx, txnHash)
	if err != nil {
		return 0, false, err
	}
	if n == nil {
		return 0, false, nil
	}
	return *n, true, nil
}
func (back *BlockReader) TxnByIdxInBlock(ctx context.Context, tx kv.Getter, blockNum uint64, i int) (txn types.Transaction, err error) {
	canonicalHash, err := rawdb.ReadCanonicalHash(tx, blockNum)
	if err != nil {
		return nil, err
	}
	var k [8 + 32]byte
	binary.BigEndian.PutUint64(k[:], blockNum)
	copy(k[8:], canonicalHash[:])
	b, err := rawdb.ReadBodyForStorageByKey(tx, k[:])
	if err != nil {
		return nil, err
	}
	if b == nil {
		return nil, nil
	}

	txn, err = rawdb.CanonicalTxnByID(tx, b.BaseTxId+1+uint64(i))
	if err != nil {
		return nil, err
	}
	return txn, nil
}

=======
>>>>>>> daf15229
type RemoteBlockReader struct {
	client remote.ETHBACKENDClient
}

func (back *RemoteBlockReader) HeaderByNumber(ctx context.Context, tx kv.Getter, blockHeight uint64) (*types.Header, error) {
	canonicalHash, err := rawdb.ReadCanonicalHash(tx, blockHeight)
	if err != nil {
		return nil, err
	}
	block, _, err := back.BlockWithSenders(ctx, tx, canonicalHash, blockHeight)
	if err != nil {
		return nil, err
	}
	return block.Header(), nil
}

func (back *RemoteBlockReader) Snapshots() *RoSnapshots { return nil }

func (back *RemoteBlockReader) HeaderByHash(ctx context.Context, tx kv.Getter, hash libcommon.Hash) (*types.Header, error) {
	blockNum := rawdb.ReadHeaderNumber(tx, hash)
	if blockNum == nil {
		return nil, nil
	}
	block, _, err := back.BlockWithSenders(ctx, tx, hash, *blockNum)
	if err != nil {
		return nil, err
	}
	return block.Header(), nil
}

func (back *RemoteBlockReader) CanonicalHash(ctx context.Context, tx kv.Getter, blockHeight uint64) (libcommon.Hash, error) {
	return rawdb.ReadCanonicalHash(tx, blockHeight)
}

func NewRemoteBlockReader(client remote.ETHBACKENDClient) *RemoteBlockReader {
	return &RemoteBlockReader{client}
}

func (back *RemoteBlockReader) TxnLookup(ctx context.Context, tx kv.Getter, txnHash libcommon.Hash) (uint64, bool, error) {
	reply, err := back.client.TxnLookup(ctx, &remote.TxnLookupRequest{TxnHash: gointerfaces.ConvertHashToH256(txnHash)})
	if err != nil {
		return 0, false, err
	}
	if reply == nil {
		return 0, false, nil
	}
	return reply.BlockNumber, true, nil
}

func (back *RemoteBlockReader) TxnByIdxInBlock(ctx context.Context, tx kv.Getter, blockNum uint64, i int) (txn types.Transaction, err error) {
	canonicalHash, err := rawdb.ReadCanonicalHash(tx, blockNum)
	if err != nil {
		return nil, err
	}
	b, err := back.BodyWithTransactions(ctx, tx, canonicalHash, blockNum)
	if err != nil {
		return nil, err
	}
	if b == nil {
		return nil, nil
	}
	if i < 0 {
		return nil, nil
	}
	if len(b.Transactions) <= i {
		return nil, nil
	}
	return b.Transactions[i], nil
}

func (back *RemoteBlockReader) BlockWithSenders(ctx context.Context, _ kv.Getter, hash libcommon.Hash, blockHeight uint64) (block *types.Block, senders []libcommon.Address, err error) {
	reply, err := back.client.Block(ctx, &remote.BlockRequest{BlockHash: gointerfaces.ConvertHashToH256(hash), BlockHeight: blockHeight})
	if err != nil {
		return nil, nil, err
	}

	block = &types.Block{}
	err = rlp.Decode(bytes.NewReader(reply.BlockRlp), block)
	if err != nil {
		return nil, nil, err
	}
	senders = make([]libcommon.Address, len(reply.Senders)/20)
	for i := range senders {
		senders[i].SetBytes(reply.Senders[i*20 : (i+1)*20])
	}
	if len(senders) == block.Transactions().Len() { //it's fine if no senders provided - they can be lazy recovered
		block.SendersToTxs(senders)
	}
	return block, senders, nil
}

func (back *RemoteBlockReader) Header(ctx context.Context, tx kv.Getter, hash libcommon.Hash, blockHeight uint64) (*types.Header, error) {
	block, _, err := back.BlockWithSenders(ctx, tx, hash, blockHeight)
	if err != nil {
		return nil, err
	}
	if block == nil {
		return nil, nil
	}
	return block.Header(), nil
}
func (back *RemoteBlockReader) Body(ctx context.Context, tx kv.Getter, hash libcommon.Hash, blockHeight uint64) (body *types.Body, txAmount uint32, err error) {
	block, _, err := back.BlockWithSenders(ctx, tx, hash, blockHeight)
	if err != nil {
		return nil, 0, err
	}
	if block == nil {
		return nil, 0, nil
	}
	return block.Body(), uint32(len(block.Body().Transactions)), nil
}
func (back *RemoteBlockReader) BodyWithTransactions(ctx context.Context, tx kv.Getter, hash libcommon.Hash, blockHeight uint64) (body *types.Body, err error) {
	block, _, err := back.BlockWithSenders(ctx, tx, hash, blockHeight)
	if err != nil {
		return nil, err
	}
	if block == nil {
		return nil, nil
	}
	return block.Body(), nil
}

func (back *RemoteBlockReader) BodyRlp(ctx context.Context, tx kv.Getter, hash libcommon.Hash, blockHeight uint64) (bodyRlp rlp.RawValue, err error) {
	body, err := back.BodyWithTransactions(ctx, tx, hash, blockHeight)
	if err != nil {
		return nil, err
	}
	bodyRlp, err = rlp.EncodeToBytes(body)
	if err != nil {
		return nil, err
	}
	return bodyRlp, nil
}

// BlockReaderWithSnapshots can read blocks from db and snapshots
type BlockReaderWithSnapshots struct {
	sn             *RoSnapshots
	TransactionsV3 bool
}

func NewBlockReaderWithSnapshots(snapshots *RoSnapshots, transactionsV3 bool) *BlockReaderWithSnapshots {
	return &BlockReaderWithSnapshots{sn: snapshots, TransactionsV3: transactionsV3}
}

func (back *BlockReaderWithSnapshots) Snapshots() *RoSnapshots { return back.sn }

func (back *BlockReaderWithSnapshots) HeaderByNumber(ctx context.Context, tx kv.Getter, blockHeight uint64) (h *types.Header, err error) {
	buf := get()
	defer put(buf)

	ok, err := back.sn.ViewHeaders(blockHeight, func(segment *HeaderSegment) error {
		h, buf, err = back.headerFromSnapshot(blockHeight, segment, buf)
		if err != nil {
			return err
		}
		return nil
	})
	if err != nil {
		return nil, err
	}
	if ok {
		return h, nil
	}
	h = rawdb.ReadHeaderByNumber(tx, blockHeight)
	return h, nil
}

// HeaderByHash - will search header in all snapshots starting from recent
func (back *BlockReaderWithSnapshots) HeaderByHash(ctx context.Context, tx kv.Getter, hash libcommon.Hash) (h *types.Header, err error) {
	h, err = rawdb.ReadHeaderByHash(tx, hash)
	if err != nil {
		return nil, err
	}
	if h != nil {
		return h, nil
	}

	buf := get()
	defer put(buf)
	if err := back.sn.Headers.View(func(segments []*HeaderSegment) error {
		for i := len(segments) - 1; i >= 0; i-- {
			if segments[i].idxHeaderHash == nil {
				continue
			}

			h, err = back.headerFromSnapshotByHash(hash, segments[i], buf)
			if err != nil {
				return err
			}
			if h != nil {
				break
			}
		}
		return nil
	}); err != nil {
		return nil, err
	}
	return h, nil
}

func (back *BlockReaderWithSnapshots) CanonicalHash(ctx context.Context, tx kv.Getter, blockHeight uint64) (h libcommon.Hash, err error) {
	buf := get()
	defer put(buf)
	ok, err := back.sn.ViewHeaders(blockHeight, func(segment *HeaderSegment) error {
		var header *types.Header
		header, buf, err = back.headerFromSnapshot(blockHeight, segment, buf)
		if err != nil {
			return err
		}
		if header == nil {
			return nil
		}
		h = header.Hash()
		return nil
	})
	if err != nil {
		return h, err
	}
	if ok {
		return h, nil
	}

	return rawdb.ReadCanonicalHash(tx, blockHeight)
}

func (back *BlockReaderWithSnapshots) Header(ctx context.Context, tx kv.Getter, hash libcommon.Hash, blockHeight uint64) (h *types.Header, err error) {
	buf := get()
	defer put(buf)
	ok, err := back.sn.ViewHeaders(blockHeight, func(segment *HeaderSegment) error {
		h, buf, err = back.headerFromSnapshot(blockHeight, segment, buf)
		if err != nil {
			return err
		}
		return nil
	})
	if err != nil {
		return h, err
	}
	if ok {
		return h, nil
	}

	h = rawdb.ReadHeader(tx, hash, blockHeight)
	return h, nil
}

func (back *BlockReaderWithSnapshots) BodyWithTransactions(ctx context.Context, tx kv.Getter, hash libcommon.Hash, blockHeight uint64) (body *types.Body, err error) {
	buf := get()
	defer put(buf)
	var baseTxnID uint64
	var txsAmount uint32
	ok, err := back.sn.ViewBodies(blockHeight, func(seg *BodySegment) error {
		body, baseTxnID, txsAmount, buf, err = back.bodyFromSnapshot(blockHeight, seg, buf)
		if err != nil {
			return err
		}
		return nil
	})
	if err != nil {
		return nil, err
	}
	if ok {
		ok, err = back.sn.ViewTxs(blockHeight, func(seg *TxnSegment) error {
			var senders []common.Address
			body.Transactions, senders, buf, err = back.txsFromSnapshot(baseTxnID, txsAmount, seg, buf)
			if err != nil {
				return err
			}
			if body.Transactions == nil {
				return nil
			}
			body.SendersToTxs(senders)
			return nil
		})
		if err != nil {
			return nil, err
		}
		if ok {
			return body, nil
		}
	}

	body, err = rawdb.ReadBodyWithTransactions(tx, hash, blockHeight)
	if err != nil {
		return nil, err
	}
	return body, nil
}

func (back *BlockReaderWithSnapshots) BodyRlp(ctx context.Context, tx kv.Getter, hash libcommon.Hash, blockHeight uint64) (bodyRlp rlp.RawValue, err error) {
	body, err := back.BodyWithTransactions(ctx, tx, hash, blockHeight)
	if err != nil {
		return nil, err
	}
	bodyRlp, err = rlp.EncodeToBytes(body)
	if err != nil {
		return nil, err
	}
	return bodyRlp, nil
}

func (back *BlockReaderWithSnapshots) Body(ctx context.Context, tx kv.Getter, hash libcommon.Hash, blockHeight uint64) (body *types.Body, txAmount uint32, err error) {
	buf := get()
	defer put(buf)
	ok, err := back.sn.ViewBodies(blockHeight, func(seg *BodySegment) error {
		body, _, txAmount, buf, err = back.bodyFromSnapshot(blockHeight, seg, buf)
		if err != nil {
			return err
		}
		return nil
	})
	if err != nil {
		return nil, 0, err
	}
	if ok {
		return body, txAmount, nil
	}
	body, _, txAmount = rawdb.ReadBody(tx, hash, blockHeight)
	return body, txAmount, nil
}

func (back *BlockReaderWithSnapshots) BlockWithSenders(ctx context.Context, tx kv.Getter, hash libcommon.Hash, blockHeight uint64) (block *types.Block, senders []libcommon.Address, err error) {
	buf := get()
	defer put(buf)
	var h *types.Header
	ok, err := back.sn.ViewHeaders(blockHeight, func(seg *HeaderSegment) error {
		h, buf, err = back.headerFromSnapshot(blockHeight, seg, buf)
		if err != nil {
			return err
		}
		return nil
	})
	if err != nil {
		return nil, nil, err
	}
	if ok && h != nil {
		var b *types.Body
		var baseTxnId uint64
		var txsAmount uint32
		ok, err = back.sn.ViewBodies(blockHeight, func(seg *BodySegment) error {
			b, baseTxnId, txsAmount, buf, err = back.bodyFromSnapshot(blockHeight, seg, buf)
			if err != nil {
				return err
			}
			return nil
		})
		if err != nil {
			return nil, nil, err
		}
		if ok && b != nil {
			if txsAmount == 0 {
				block = types.NewBlockFromStorage(hash, h, nil, b.Uncles, b.Withdrawals)
				if len(senders) != block.Transactions().Len() {
					return block, senders, nil // no senders is fine - will recover them on the fly
				}
				block.SendersToTxs(senders)
				return block, senders, nil
			}
			var txs []types.Transaction
			var senders []libcommon.Address
			ok, err = back.sn.ViewTxs(blockHeight, func(seg *TxnSegment) error {
				txs, senders, buf, err = back.txsFromSnapshot(baseTxnId, txsAmount, seg, buf)
				if err != nil {
					return err
				}
				return nil
			})
			if err != nil {
				return nil, nil, err
			}
			if ok {
				block = types.NewBlockFromStorage(hash, h, txs, b.Uncles, b.Withdrawals)
				if len(senders) != block.Transactions().Len() {
					return block, senders, nil // no senders is fine - will recover them on the fly
				}
				block.SendersToTxs(senders)
				return block, senders, nil
			}
		}
	}
	canonicalHash, err := rawdb.ReadCanonicalHash(tx, blockHeight)
	if err != nil {
		return nil, nil, fmt.Errorf("requested non-canonical hash %x. canonical=%x", hash, canonicalHash)
	}
	if canonicalHash == hash {
		block, senders, err = rawdb.ReadBlockWithSenders(tx, hash, blockHeight)
		if err != nil {
			return nil, nil, err
		}
		return block, senders, nil
	}
	return rawdb.NonCanonicalBlockWithSenders(tx, hash, blockHeight)
}

func (back *BlockReaderWithSnapshots) headerFromSnapshot(blockHeight uint64, sn *HeaderSegment, buf []byte) (*types.Header, []byte, error) {
	if sn.idxHeaderHash == nil {
		return nil, buf, nil
	}
	headerOffset := sn.idxHeaderHash.OrdinalLookup(blockHeight - sn.idxHeaderHash.BaseDataID())
	gg := sn.seg.MakeGetter()
	gg.Reset(headerOffset)
	if !gg.HasNext() {
		return nil, buf, nil
	}
	buf, _ = gg.Next(buf[:0])
	if len(buf) == 0 {
		return nil, buf, nil
	}
	h := &types.Header{}
	if err := rlp.DecodeBytes(buf[1:], h); err != nil {
		return nil, buf, err
	}
	return h, buf, nil
}

// headerFromSnapshotByHash - getting header by hash AND ensure that it has correct hash
// because HeaderByHash method will search header in all snapshots - and may request header which doesn't exists
// but because our indices are based on PerfectHashMap, no way to know is given key exists or not, only way -
// to make sure is to fetch it and compare hash
func (back *BlockReaderWithSnapshots) headerFromSnapshotByHash(hash libcommon.Hash, sn *HeaderSegment, buf []byte) (*types.Header, error) {
	defer func() {
		if rec := recover(); rec != nil {
			panic(fmt.Errorf("%+v, snapshot: %d-%d, trace: %s", rec, sn.ranges.from, sn.ranges.to, dbg.Stack()))
		}
	}() // avoid crash because Erigon's core does many things

	if sn.idxHeaderHash == nil {
		return nil, nil
	}
	reader := recsplit.NewIndexReader(sn.idxHeaderHash)
	localID := reader.Lookup(hash[:])
	headerOffset := sn.idxHeaderHash.OrdinalLookup(localID)
	gg := sn.seg.MakeGetter()
	gg.Reset(headerOffset)
	if !gg.HasNext() {
		return nil, nil
	}
	buf, _ = gg.Next(buf[:0])
	if len(buf) > 1 && hash[0] != buf[0] {
		return nil, nil
	}

	h := &types.Header{}
	if err := rlp.DecodeBytes(buf[1:], h); err != nil {
		return nil, err
	}
	if h.Hash() != hash {
		return nil, nil
	}
	return h, nil
}

func (back *BlockReaderWithSnapshots) bodyFromSnapshot(blockHeight uint64, sn *BodySegment, buf []byte) (*types.Body, uint64, uint32, []byte, error) {
	b, buf, err := back.bodyForStorageFromSnapshot(blockHeight, sn, buf)
	if err != nil {
		return nil, 0, 0, buf, err
	}

	body := new(types.Body)
	body.Uncles = b.Uncles
	var txsAmount uint32
	if b.TxAmount >= 2 {
		txsAmount = b.TxAmount - 2
	}
	return body, b.BaseTxId + 1, txsAmount, buf, nil // empty txs in the beginning and end of block
}

func (back *BlockReaderWithSnapshots) bodyForStorageFromSnapshot(blockHeight uint64, sn *BodySegment, buf []byte) (*types.BodyForStorage, []byte, error) {
	defer func() {
		if rec := recover(); rec != nil {
			panic(fmt.Errorf("%+v, snapshot: %d-%d, trace: %s", rec, sn.ranges.from, sn.ranges.to, dbg.Stack()))
		}
	}() // avoid crash because Erigon's core does many things

	if sn.idxBodyNumber == nil {
		return nil, buf, nil
	}
	bodyOffset := sn.idxBodyNumber.OrdinalLookup(blockHeight - sn.idxBodyNumber.BaseDataID())

	gg := sn.seg.MakeGetter()
	gg.Reset(bodyOffset)
	if !gg.HasNext() {
		return nil, buf, nil
	}
	buf, _ = gg.Next(buf[:0])
	if len(buf) == 0 {
		return nil, buf, nil
	}
	b := &types.BodyForStorage{}
	reader := bytes.NewReader(buf)
	if err := rlp.Decode(reader, b); err != nil {
		return nil, buf, err
	}

	if b.BaseTxId < sn.idxBodyNumber.BaseDataID() {
		return nil, buf, fmt.Errorf(".idx file has wrong baseDataID? %d<%d, %s", b.BaseTxId, sn.idxBodyNumber.BaseDataID(), sn.seg.FilePath())
	}
	return b, buf, nil
}

func (back *BlockReaderWithSnapshots) txsFromSnapshot(baseTxnID uint64, txsAmount uint32, txsSeg *TxnSegment, buf []byte) (txs []types.Transaction, senders []libcommon.Address, bufOut []byte, err error) {
	defer func() {
		if rec := recover(); rec != nil {
			panic(fmt.Errorf("%+v, snapshot: %d-%d, trace: %s", rec, txsSeg.ranges.from, txsSeg.ranges.to, dbg.Stack()))
		}
	}() // avoid crash because Erigon's core does many things

	if txsSeg.IdxTxnHash == nil {
		return nil, nil, buf, nil
	}
	if baseTxnID < txsSeg.IdxTxnHash.BaseDataID() {
		return nil, nil, buf, fmt.Errorf(".idx file has wrong baseDataID? %d<%d, %s", baseTxnID, txsSeg.IdxTxnHash.BaseDataID(), txsSeg.Seg.FilePath())
	}

	txs = make([]types.Transaction, txsAmount)
	senders = make([]libcommon.Address, txsAmount)
	if txsAmount == 0 {
		return txs, senders, buf, nil
	}
	txnOffset := txsSeg.IdxTxnHash.OrdinalLookup(baseTxnID - txsSeg.IdxTxnHash.BaseDataID())
	gg := txsSeg.Seg.MakeGetter()
	gg.Reset(txnOffset)
	reader := bytes.NewReader(buf)
	stream := rlp.NewStream(reader, 0)
	for i := uint32(0); i < txsAmount; i++ {
		if !gg.HasNext() {
			return nil, nil, buf, nil
		}
		buf, _ = gg.Next(buf[:0])
		if len(buf) < 1+20 {
			return nil, nil, buf, fmt.Errorf("segment %s has too short record: len(buf)=%d < 21", txsSeg.Seg.FilePath(), len(buf))
		}
		senders[i].SetBytes(buf[1 : 1+20])
		txRlp := buf[1+20:]
		reader.Reset(txRlp)
		stream.Reset(reader, 0)
		txs[i], err = types.DecodeTransaction(stream)
		if err != nil {
			return nil, nil, buf, err
		}
		txs[i].SetSender(senders[i])
	}

	return txs, senders, buf, nil
}

func (back *BlockReaderWithSnapshots) txnByID(txnID uint64, sn *TxnSegment, buf []byte) (txn types.Transaction, outBuf []byte, err error) {
	offset := sn.IdxTxnHash.OrdinalLookup(txnID - sn.IdxTxnHash.BaseDataID())
	gg := sn.Seg.MakeGetter()
	gg.Reset(offset)
	if !gg.HasNext() {
		return nil, buf, nil
	}
	buf, _ = gg.Next(buf[:0])
	sender, txnRlp := buf[1:1+20], buf[1+20:]

	txn, err = types.DecodeTransaction(rlp.NewStream(bytes.NewReader(txnRlp), uint64(len(txnRlp))))
	if err != nil {
		return txn, buf, err
	}
	txn.SetSender(*(*libcommon.Address)(sender)) // see: https://tip.golang.org/ref/spec#Conversions_from_slice_to_array_pointer
	return txn, buf, nil
}

func (back *BlockReaderWithSnapshots) txnByHash(txnHash libcommon.Hash, segments []*TxnSegment, buf []byte) (txn types.Transaction, blockNum, txnID uint64, bufOut []byte, err error) {
	for i := len(segments) - 1; i >= 0; i-- {
		sn := segments[i]
		if sn.IdxTxnHash == nil || sn.IdxTxnHash2BlockNum == nil {
			continue
		}

		reader := recsplit.NewIndexReader(sn.IdxTxnHash)
		txnId := reader.Lookup(txnHash[:])
		offset := sn.IdxTxnHash.OrdinalLookup(txnId)
		gg := sn.Seg.MakeGetter()
		gg.Reset(offset)
		// first byte txnHash check - reducing false-positives 256 times. Allows don't store and don't calculate full hash of entity - when checking many snapshots.
		if !gg.MatchPrefix([]byte{txnHash[0]}) {
			continue
		}
		buf, _ = gg.Next(buf[:0])
		senderByte, txnRlp := buf[1:1+20], buf[1+20:]
		sender := *(*libcommon.Address)(senderByte)

		txn, err = types.DecodeTransaction(rlp.NewStream(bytes.NewReader(txnRlp), uint64(len(txnRlp))))
		if err != nil {
			return txn, blockNum, txnID, buf, err
		}

		txn.SetSender(sender) // see: https://tip.golang.org/ref/spec#Conversions_from_slice_to_array_pointer

		reader2 := recsplit.NewIndexReader(sn.IdxTxnHash2BlockNum)
		blockNum = reader2.Lookup(txnHash[:])

		// final txnHash check  - completely avoid false-positives
		if txn.Hash() == txnHash {
			return txn, blockNum, txnID, buf, nil
		}
	}
	return txn, blockNum, txnID, buf, nil
}

// TxnByIdxInBlock - doesn't include system-transactions in the begin/end of block
// return nil if 0 < i < body.TxAmount
func (back *BlockReaderWithSnapshots) TxnByIdxInBlock(ctx context.Context, tx kv.Getter, blockNum uint64, i int) (txn types.Transaction, err error) {
	buf := get()
	defer put(buf)

	var b *types.BodyForStorage
	ok, err := back.sn.ViewBodies(blockNum, func(segment *BodySegment) error {
		b, buf, err = back.bodyForStorageFromSnapshot(blockNum, segment, buf)
		if err != nil {
			return err
		}
		if b == nil {
			return nil
		}
		return nil
	})
	if err != nil {
		return nil, err
	}

	if ok {
		// if block has no transactions, or requested txNum out of non-system transactions length
		if b.TxAmount == 2 || i == -1 || i >= int(b.TxAmount-2) {
			return nil, nil
		}

		ok, err = back.sn.Txs.ViewSegment(blockNum, func(segment *TxnSegment) error {
			// +1 because block has system-txn in the beginning of block
			txn, buf, err = back.txnByID(b.BaseTxId+1+uint64(i), segment, buf)
			if err != nil {
				return err
			}
			if txn == nil {
				return nil
			}
			return nil
		})
		if err != nil {
			return nil, err
		}
		if ok {
			return txn, nil
		}
		return nil, nil
	}

	canonicalHash, err := rawdb.ReadCanonicalHash(tx, blockNum)
	if err != nil {
		return nil, err
	}
	var k [8 + 32]byte
	binary.BigEndian.PutUint64(k[:], blockNum)
	copy(k[8:], canonicalHash[:])
	b, err = rawdb.ReadBodyForStorageByKey(tx, k[:])
	if err != nil {
		return nil, err
	}
	if b == nil {
		return nil, nil
	}

	txn, err = rawdb.CanonicalTxnByID(tx, b.BaseTxId+1+uint64(i), canonicalHash, back.TransactionsV3)
	if err != nil {
		return nil, err
	}
	return txn, nil
}

// TxnLookup - find blockNumber and txnID by txnHash
func (back *BlockReaderWithSnapshots) TxnLookup(ctx context.Context, tx kv.Getter, txnHash libcommon.Hash) (uint64, bool, error) {
	n, err := rawdb.ReadTxLookupEntry(tx, txnHash)
	if err != nil {
		return 0, false, err
	}
	if n != nil {
		return *n, true, nil
	}

	buf := get()
	defer put(buf)

	var txn types.Transaction
	var blockNum uint64
	if err := back.sn.Txs.View(func(segments []*TxnSegment) error {
		txn, blockNum, _, buf, err = back.txnByHash(txnHash, segments, buf)
		if err != nil {
			return err
		}
		if txn == nil {
			return nil
		}
		return nil
	}); err != nil {
		return 0, false, err
	}
	if txn == nil {
		return 0, false, nil
	}
	return blockNum, true, nil
}<|MERGE_RESOLUTION|>--- conflicted
+++ resolved
@@ -19,7 +19,6 @@
 	"github.com/ledgerwatch/erigon/rlp"
 )
 
-<<<<<<< HEAD
 const (
 	minSize = 64      // 64 is a CPU cache line size
 	maxSize = 1 << 25 // 32Mb
@@ -42,106 +41,6 @@
 	}
 }
 
-// BlockReader can read blocks from db and snapshots
-type BlockReader struct {
-}
-
-func NewBlockReader() *BlockReader {
-	return &BlockReader{}
-}
-
-func (back *BlockReader) CanonicalHash(ctx context.Context, tx kv.Getter, blockHeight uint64) (libcommon.Hash, error) {
-	return rawdb.ReadCanonicalHash(tx, blockHeight)
-}
-
-func (back *BlockReader) Snapshots() *RoSnapshots { return nil }
-
-func (back *BlockReader) Header(ctx context.Context, tx kv.Getter, hash libcommon.Hash, blockHeight uint64) (*types.Header, error) {
-	h := rawdb.ReadHeader(tx, hash, blockHeight)
-	return h, nil
-}
-
-func (back *BlockReader) Body(ctx context.Context, tx kv.Getter, hash libcommon.Hash, blockHeight uint64) (body *types.Body, txAmount uint32, err error) {
-	body, _, txAmount = rawdb.ReadBody(tx, hash, blockHeight)
-	return body, txAmount, nil
-}
-
-func (back *BlockReader) BodyWithTransactions(ctx context.Context, tx kv.Getter, hash libcommon.Hash, blockHeight uint64) (body *types.Body, err error) {
-	return rawdb.ReadBodyWithTransactions(tx, hash, blockHeight)
-}
-
-func (back *BlockReader) BodyRlp(ctx context.Context, tx kv.Getter, hash libcommon.Hash, blockHeight uint64) (bodyRlp rlp.RawValue, err error) {
-	body, _, err := back.Body(ctx, tx, hash, blockHeight)
-	if err != nil {
-		return nil, err
-	}
-	bodyRlp, err = rlp.EncodeToBytes(body)
-	if err != nil {
-		return nil, err
-	}
-	return bodyRlp, nil
-}
-
-func (back *BlockReader) HeaderByNumber(ctx context.Context, tx kv.Getter, blockHeight uint64) (*types.Header, error) {
-	h := rawdb.ReadHeaderByNumber(tx, blockHeight)
-	return h, nil
-}
-
-func (back *BlockReader) HeaderByHash(ctx context.Context, tx kv.Getter, hash libcommon.Hash) (*types.Header, error) {
-	return rawdb.ReadHeaderByHash(tx, hash)
-}
-
-func (back *BlockReader) BlockWithSenders(ctx context.Context, tx kv.Getter, hash libcommon.Hash, blockHeight uint64) (block *types.Block, senders []libcommon.Address, err error) {
-	canonicalHash, err := rawdb.ReadCanonicalHash(tx, blockHeight)
-	if err != nil {
-		return nil, nil, fmt.Errorf("requested non-canonical hash %x. canonical=%x", hash, canonicalHash)
-	}
-	if canonicalHash == hash {
-		block, senders, err = rawdb.ReadBlockWithSenders(tx, hash, blockHeight)
-		if err != nil {
-			return nil, nil, err
-		}
-		return block, senders, nil
-	}
-
-	return rawdb.NonCanonicalBlockWithSenders(tx, hash, blockHeight)
-}
-
-func (back *BlockReader) TxnLookup(ctx context.Context, tx kv.Getter, txnHash libcommon.Hash) (uint64, bool, error) {
-	n, err := rawdb.ReadTxLookupEntry(tx, txnHash)
-	if err != nil {
-		return 0, false, err
-	}
-	if n == nil {
-		return 0, false, nil
-	}
-	return *n, true, nil
-}
-func (back *BlockReader) TxnByIdxInBlock(ctx context.Context, tx kv.Getter, blockNum uint64, i int) (txn types.Transaction, err error) {
-	canonicalHash, err := rawdb.ReadCanonicalHash(tx, blockNum)
-	if err != nil {
-		return nil, err
-	}
-	var k [8 + 32]byte
-	binary.BigEndian.PutUint64(k[:], blockNum)
-	copy(k[8:], canonicalHash[:])
-	b, err := rawdb.ReadBodyForStorageByKey(tx, k[:])
-	if err != nil {
-		return nil, err
-	}
-	if b == nil {
-		return nil, nil
-	}
-
-	txn, err = rawdb.CanonicalTxnByID(tx, b.BaseTxId+1+uint64(i))
-	if err != nil {
-		return nil, err
-	}
-	return txn, nil
-}
-
-=======
->>>>>>> daf15229
 type RemoteBlockReader struct {
 	client remote.ETHBACKENDClient
 }
@@ -405,7 +304,7 @@
 	}
 	if ok {
 		ok, err = back.sn.ViewTxs(blockHeight, func(seg *TxnSegment) error {
-			var senders []common.Address
+			var senders []libcommon.Address
 			body.Transactions, senders, buf, err = back.txsFromSnapshot(baseTxnID, txsAmount, seg, buf)
 			if err != nil {
 				return err
